#ifndef IOU_CORE_H
#define IOU_CORE_H

#include <linux/errno.h>
#include <linux/lockdep.h>
#include <linux/io_uring_types.h>
#include <uapi/linux/eventpoll.h>
#include "io-wq.h"
#include "slist.h"
#include "filetable.h"

#ifndef CREATE_TRACE_POINTS
#include <trace/events/io_uring.h>
#endif

enum {
	IOU_OK			= 0,
	IOU_ISSUE_SKIP_COMPLETE	= -EIOCBQUEUED,

	/*
	 * Intended only when both IO_URING_F_MULTISHOT is passed
	 * to indicate to the poll runner that multishot should be
	 * removed and the result is set on req->cqe.res.
	 */
	IOU_STOP_MULTISHOT	= -ECANCELED,
};

struct io_uring_cqe *__io_get_cqe(struct io_ring_ctx *ctx, bool overflow);
bool io_req_cqe_overflow(struct io_kiocb *req);
int io_run_task_work_sig(struct io_ring_ctx *ctx);
int __io_run_local_work(struct io_ring_ctx *ctx, bool *locked);
int io_run_local_work(struct io_ring_ctx *ctx);
void io_req_defer_failed(struct io_kiocb *req, s32 res);
void io_req_complete_post(struct io_kiocb *req, unsigned issue_flags);
bool io_post_aux_cqe(struct io_ring_ctx *ctx, u64 user_data, s32 res, u32 cflags);
bool io_aux_cqe(struct io_ring_ctx *ctx, bool defer, u64 user_data, s32 res, u32 cflags,
		bool allow_overflow);
void __io_commit_cqring_flush(struct io_ring_ctx *ctx);

struct page **io_pin_pages(unsigned long ubuf, unsigned long len, int *npages);

struct file *io_file_get_normal(struct io_kiocb *req, int fd);
struct file *io_file_get_fixed(struct io_kiocb *req, int fd,
			       unsigned issue_flags);

static inline bool io_req_ffs_set(struct io_kiocb *req)
{
	return req->flags & REQ_F_FIXED_FILE;
}

void __io_req_task_work_add(struct io_kiocb *req, bool allow_local);
bool io_is_uring_fops(struct file *file);
bool io_alloc_async_data(struct io_kiocb *req);
void io_req_task_queue(struct io_kiocb *req);
void io_queue_iowq(struct io_kiocb *req, bool *dont_use);
void io_req_task_complete(struct io_kiocb *req, bool *locked);
void io_req_task_queue_fail(struct io_kiocb *req, int ret);
void io_req_task_submit(struct io_kiocb *req, bool *locked);
void tctx_task_work(struct callback_head *cb);
__cold void io_uring_cancel_generic(bool cancel_all, struct io_sq_data *sqd);
int io_uring_alloc_task_context(struct task_struct *task,
				struct io_ring_ctx *ctx);

int io_poll_issue(struct io_kiocb *req, bool *locked);
int io_submit_sqes(struct io_ring_ctx *ctx, unsigned int nr);
int io_do_iopoll(struct io_ring_ctx *ctx, bool force_nonspin);
void io_free_batch_list(struct io_ring_ctx *ctx, struct io_wq_work_node *node);
int io_req_prep_async(struct io_kiocb *req);

struct io_wq_work *io_wq_free_work(struct io_wq_work *work);
void io_wq_submit_work(struct io_wq_work *work);

void io_free_req(struct io_kiocb *req);
void io_queue_next(struct io_kiocb *req);
void __io_put_task(struct task_struct *task, int nr);
void io_task_refs_refill(struct io_uring_task *tctx);
bool __io_alloc_req_refill(struct io_ring_ctx *ctx);

bool io_match_task_safe(struct io_kiocb *head, struct task_struct *task,
			bool cancel_all);

<<<<<<< HEAD
=======
#define io_lockdep_assert_cq_locked(ctx)				\
	do {								\
		if (ctx->flags & IORING_SETUP_IOPOLL) {			\
			lockdep_assert_held(&ctx->uring_lock);		\
		} else if (!ctx->task_complete) {			\
			lockdep_assert_held(&ctx->completion_lock);	\
		} else if (ctx->submitter_task->flags & PF_EXITING) {	\
			lockdep_assert(current_work());			\
		} else {						\
			lockdep_assert(current == ctx->submitter_task);	\
		}							\
	} while (0)

>>>>>>> 310bc395
static inline void io_req_task_work_add(struct io_kiocb *req)
{
	__io_req_task_work_add(req, true);
}

#define io_for_each_link(pos, head) \
	for (pos = (head); pos; pos = pos->link)

void io_cq_unlock_post(struct io_ring_ctx *ctx);

static inline struct io_uring_cqe *io_get_cqe_overflow(struct io_ring_ctx *ctx,
						       bool overflow)
{
	io_lockdep_assert_cq_locked(ctx);

	if (likely(ctx->cqe_cached < ctx->cqe_sentinel)) {
		struct io_uring_cqe *cqe = ctx->cqe_cached;

		ctx->cached_cq_tail++;
		ctx->cqe_cached++;
		if (ctx->flags & IORING_SETUP_CQE32)
			ctx->cqe_cached++;
		return cqe;
	}

	return __io_get_cqe(ctx, overflow);
}

static inline struct io_uring_cqe *io_get_cqe(struct io_ring_ctx *ctx)
{
	return io_get_cqe_overflow(ctx, false);
}

static inline bool __io_fill_cqe_req(struct io_ring_ctx *ctx,
				     struct io_kiocb *req)
{
	struct io_uring_cqe *cqe;

	/*
	 * If we can't get a cq entry, userspace overflowed the
	 * submission (by quite a lot). Increment the overflow count in
	 * the ring.
	 */
	cqe = io_get_cqe(ctx);
	if (unlikely(!cqe))
		return false;

	trace_io_uring_complete(req->ctx, req, req->cqe.user_data,
				req->cqe.res, req->cqe.flags,
				(req->flags & REQ_F_CQE32_INIT) ? req->extra1 : 0,
				(req->flags & REQ_F_CQE32_INIT) ? req->extra2 : 0);

	memcpy(cqe, &req->cqe, sizeof(*cqe));

	if (ctx->flags & IORING_SETUP_CQE32) {
		u64 extra1 = 0, extra2 = 0;

		if (req->flags & REQ_F_CQE32_INIT) {
			extra1 = req->extra1;
			extra2 = req->extra2;
		}

		WRITE_ONCE(cqe->big_cqe[0], extra1);
		WRITE_ONCE(cqe->big_cqe[1], extra2);
	}
	return true;
}

static inline bool io_fill_cqe_req(struct io_ring_ctx *ctx,
				   struct io_kiocb *req)
{
	if (likely(__io_fill_cqe_req(ctx, req)))
		return true;
	return io_req_cqe_overflow(req);
}

static inline void req_set_fail(struct io_kiocb *req)
{
	req->flags |= REQ_F_FAIL;
	if (req->flags & REQ_F_CQE_SKIP) {
		req->flags &= ~REQ_F_CQE_SKIP;
		req->flags |= REQ_F_SKIP_LINK_CQES;
	}
}

static inline void io_req_set_res(struct io_kiocb *req, s32 res, u32 cflags)
{
	req->cqe.res = res;
	req->cqe.flags = cflags;
}

static inline bool req_has_async_data(struct io_kiocb *req)
{
	return req->flags & REQ_F_ASYNC_DATA;
}

static inline void io_put_file(struct file *file)
{
	if (file)
		fput(file);
}

static inline void io_ring_submit_unlock(struct io_ring_ctx *ctx,
					 unsigned issue_flags)
{
	lockdep_assert_held(&ctx->uring_lock);
	if (issue_flags & IO_URING_F_UNLOCKED)
		mutex_unlock(&ctx->uring_lock);
}

static inline void io_ring_submit_lock(struct io_ring_ctx *ctx,
				       unsigned issue_flags)
{
	/*
	 * "Normal" inline submissions always hold the uring_lock, since we
	 * grab it from the system call. Same is true for the SQPOLL offload.
	 * The only exception is when we've detached the request and issue it
	 * from an async worker thread, grab the lock for that case.
	 */
	if (issue_flags & IO_URING_F_UNLOCKED)
		mutex_lock(&ctx->uring_lock);
	lockdep_assert_held(&ctx->uring_lock);
}

static inline void io_commit_cqring(struct io_ring_ctx *ctx)
{
	/* order cqe stores with ring update */
	smp_store_release(&ctx->rings->cq.tail, ctx->cached_cq_tail);
}

/* requires smb_mb() prior, see wq_has_sleeper() */
static inline void __io_cqring_wake(struct io_ring_ctx *ctx)
{
	/*
	 * Trigger waitqueue handler on all waiters on our waitqueue. This
	 * won't necessarily wake up all the tasks, io_should_wake() will make
	 * that decision.
	 *
	 * Pass in EPOLLIN|EPOLL_URING_WAKE as the poll wakeup key. The latter
	 * set in the mask so that if we recurse back into our own poll
	 * waitqueue handlers, we know we have a dependency between eventfd or
	 * epoll and should terminate multishot poll at that point.
	 */
	if (waitqueue_active(&ctx->cq_wait))
		__wake_up(&ctx->cq_wait, TASK_NORMAL, 0,
				poll_to_key(EPOLL_URING_WAKE | EPOLLIN));
}

static inline void io_cqring_wake(struct io_ring_ctx *ctx)
{
	smp_mb();
	__io_cqring_wake(ctx);
}

static inline bool io_sqring_full(struct io_ring_ctx *ctx)
{
	struct io_rings *r = ctx->rings;

	return READ_ONCE(r->sq.tail) - ctx->cached_sq_head == ctx->sq_entries;
}

static inline unsigned int io_sqring_entries(struct io_ring_ctx *ctx)
{
	struct io_rings *rings = ctx->rings;

	/* make sure SQ entry isn't read before tail */
	return smp_load_acquire(&rings->sq.tail) - ctx->cached_sq_head;
}

static inline int io_run_task_work(void)
{
	/*
	 * Always check-and-clear the task_work notification signal. With how
	 * signaling works for task_work, we can find it set with nothing to
	 * run. We need to clear it for that case, like get_signal() does.
	 */
	if (test_thread_flag(TIF_NOTIFY_SIGNAL))
		clear_notify_signal();
	if (task_work_pending(current)) {
		__set_current_state(TASK_RUNNING);
		task_work_run();
		return 1;
	}

	return 0;
}

static inline bool io_task_work_pending(struct io_ring_ctx *ctx)
{
	return task_work_pending(current) || !wq_list_empty(&ctx->work_llist);
}

static inline int io_run_task_work_ctx(struct io_ring_ctx *ctx)
{
	int ret = 0;
	int ret2;

	if (ctx->flags & IORING_SETUP_DEFER_TASKRUN)
		ret = io_run_local_work(ctx);

	/* want to run this after in case more is added */
	ret2 = io_run_task_work();

	/* Try propagate error in favour of if tasks were run,
	 * but still make sure to run them if requested
	 */
	if (ret >= 0)
		ret += ret2;

	return ret;
}

static inline int io_run_local_work_locked(struct io_ring_ctx *ctx)
{
	bool locked;
	int ret;

	if (llist_empty(&ctx->work_llist))
		return 0;

	locked = true;
	ret = __io_run_local_work(ctx, &locked);
	/* shouldn't happen! */
	if (WARN_ON_ONCE(!locked))
		mutex_lock(&ctx->uring_lock);
	return ret;
}

static inline void io_tw_lock(struct io_ring_ctx *ctx, bool *locked)
{
	if (!*locked) {
		mutex_lock(&ctx->uring_lock);
		*locked = true;
	}
}

/*
 * Don't complete immediately but use deferred completion infrastructure.
 * Protected by ->uring_lock and can only be used either with
 * IO_URING_F_COMPLETE_DEFER or inside a tw handler holding the mutex.
 */
static inline void io_req_complete_defer(struct io_kiocb *req)
	__must_hold(&req->ctx->uring_lock)
{
	struct io_submit_state *state = &req->ctx->submit_state;

	lockdep_assert_held(&req->ctx->uring_lock);

	wq_list_add_tail(&req->comp_list, &state->compl_reqs);
}

static inline void io_commit_cqring_flush(struct io_ring_ctx *ctx)
{
	if (unlikely(ctx->off_timeout_used || ctx->drain_active || ctx->has_evfd))
		__io_commit_cqring_flush(ctx);
}

/* must to be called somewhat shortly after putting a request */
static inline void io_put_task(struct task_struct *task, int nr)
{
	if (likely(task == current))
		task->io_uring->cached_refs += nr;
	else
		__io_put_task(task, nr);
}

static inline void io_get_task_refs(int nr)
{
	struct io_uring_task *tctx = current->io_uring;

	tctx->cached_refs -= nr;
	if (unlikely(tctx->cached_refs < 0))
		io_task_refs_refill(tctx);
}

static inline bool io_req_cache_empty(struct io_ring_ctx *ctx)
{
	return !ctx->submit_state.free_list.next;
}

static inline bool io_alloc_req_refill(struct io_ring_ctx *ctx)
{
	if (unlikely(io_req_cache_empty(ctx)))
		return __io_alloc_req_refill(ctx);
	return true;
}

static inline struct io_kiocb *io_alloc_req(struct io_ring_ctx *ctx)
{
	struct io_wq_work_node *node;

	node = wq_stack_extract(&ctx->submit_state.free_list);
	return container_of(node, struct io_kiocb, comp_list);
}

static inline bool io_allowed_run_tw(struct io_ring_ctx *ctx)
{
	return likely(!(ctx->flags & IORING_SETUP_DEFER_TASKRUN) ||
		      ctx->submitter_task == current);
}

static inline void io_req_queue_tw_complete(struct io_kiocb *req, s32 res)
{
	io_req_set_res(req, res, 0);
	req->io_task_work.func = io_req_task_complete;
	io_req_task_work_add(req);
}

#endif<|MERGE_RESOLUTION|>--- conflicted
+++ resolved
@@ -79,8 +79,6 @@
 bool io_match_task_safe(struct io_kiocb *head, struct task_struct *task,
 			bool cancel_all);
 
-<<<<<<< HEAD
-=======
 #define io_lockdep_assert_cq_locked(ctx)				\
 	do {								\
 		if (ctx->flags & IORING_SETUP_IOPOLL) {			\
@@ -94,7 +92,6 @@
 		}							\
 	} while (0)
 
->>>>>>> 310bc395
 static inline void io_req_task_work_add(struct io_kiocb *req)
 {
 	__io_req_task_work_add(req, true);
