--- conflicted
+++ resolved
@@ -150,14 +150,11 @@
 	if (data_out) {
 		int len = sinfo ? copy_size - sinfo->xdp_frags_size : copy_size;
 
-<<<<<<< HEAD
-=======
 		if (len < 0) {
 			err = -ENOSPC;
 			goto out;
 		}
 
->>>>>>> 7df5072c
 		if (copy_to_user(data_out, data, len))
 			goto out;
 
