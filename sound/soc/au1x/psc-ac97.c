--- conflicted
+++ resolved
@@ -389,17 +389,6 @@
 	if (!wd->mmio)
 		goto out1;
 
-<<<<<<< HEAD
-	r = platform_get_resource(pdev, IORESOURCE_DMA, 0);
-	if (!r)
-		goto out2;
-	wd->dmaids[SNDRV_PCM_STREAM_PLAYBACK] = r->start;
-
-	r = platform_get_resource(pdev, IORESOURCE_DMA, 1);
-	if (!r)
-		goto out2;
-	wd->dmaids[SNDRV_PCM_STREAM_CAPTURE] = r->start;
-=======
 	dmares = platform_get_resource(pdev, IORESOURCE_DMA, 0);
 	if (!dmares)
 		goto out2;
@@ -409,7 +398,6 @@
 	if (!dmares)
 		goto out2;
 	wd->dmaids[SNDRV_PCM_STREAM_CAPTURE] = dmares->start;
->>>>>>> 5927f947
 
 	/* configuration: max dma trigger threshold, enable ac97 */
 	wd->cfg = PSC_AC97CFG_RT_FIFO8 | PSC_AC97CFG_TT_FIFO8 |
