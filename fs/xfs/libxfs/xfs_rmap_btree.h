--- conflicted
+++ resolved
@@ -59,12 +59,9 @@
 extern int xfs_rmapbt_calc_reserves(struct xfs_mount *mp, struct xfs_trans *tp,
 		struct xfs_perag *pag, xfs_extlen_t *ask, xfs_extlen_t *used);
 
-<<<<<<< HEAD
-=======
 unsigned int xfs_rmapbt_maxlevels_ondisk(void);
 
 int __init xfs_rmapbt_init_cur_cache(void);
 void xfs_rmapbt_destroy_cur_cache(void);
 
->>>>>>> df0cc57e
 #endif /* __XFS_RMAP_BTREE_H__ */