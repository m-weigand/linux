/*
 *	Adaptec AAC series RAID controller driver
 *	(c) Copyright 2001 Red Hat Inc.
 *
 * based on the old aacraid driver that is..
 * Adaptec aacraid device driver for Linux.
 *
 * Copyright (c) 2000-2010 Adaptec, Inc.
 *               2010-2015 PMC-Sierra, Inc. (aacraid@pmc-sierra.com)
 *		 2016-2017 Microsemi Corp. (aacraid@microsemi.com)
 *
 * This program is free software; you can redistribute it and/or modify
 * it under the terms of the GNU General Public License as published by
 * the Free Software Foundation; either version 2, or (at your option)
 * any later version.
 *
 * This program is distributed in the hope that it will be useful,
 * but WITHOUT ANY WARRANTY; without even the implied warranty of
 * MERCHANTABILITY or FITNESS FOR A PARTICULAR PURPOSE.  See the
 * GNU General Public License for more details.
 *
 * You should have received a copy of the GNU General Public License
 * along with this program; see the file COPYING.  If not, write to
 * the Free Software Foundation, 675 Mass Ave, Cambridge, MA 02139, USA.
 *
 * Module Name:
 *  commctrl.c
 *
 * Abstract: Contains all routines for control of the AFA comm layer
 *
 */

#include <linux/kernel.h>
#include <linux/init.h>
#include <linux/types.h>
#include <linux/pci.h>
#include <linux/spinlock.h>
#include <linux/slab.h>
#include <linux/completion.h>
#include <linux/dma-mapping.h>
#include <linux/blkdev.h>
#include <linux/delay.h> /* ssleep prototype */
#include <linux/kthread.h>
#include <linux/semaphore.h>
#include <linux/uaccess.h>
#include <scsi/scsi_host.h>

#include "aacraid.h"

/**
 *	ioctl_send_fib	-	send a FIB from userspace
 *	@dev:	adapter is being processed
 *	@arg:	arguments to the ioctl call
 *
 *	This routine sends a fib to the adapter on behalf of a user level
 *	program.
 */
# define AAC_DEBUG_PREAMBLE	KERN_INFO
# define AAC_DEBUG_POSTAMBLE

static int ioctl_send_fib(struct aac_dev * dev, void __user *arg)
{
	struct hw_fib * kfib;
	struct fib *fibptr;
	struct hw_fib * hw_fib = (struct hw_fib *)0;
	dma_addr_t hw_fib_pa = (dma_addr_t)0LL;
	unsigned int size, osize;
	int retval;

	if (dev->in_reset) {
		return -EBUSY;
	}
	fibptr = aac_fib_alloc(dev);
	if(fibptr == NULL) {
		return -ENOMEM;
	}

	kfib = fibptr->hw_fib_va;
	/*
	 *	First copy in the header so that we can check the size field.
	 */
	if (copy_from_user((void *)kfib, arg, sizeof(struct aac_fibhdr))) {
		aac_fib_free(fibptr);
		return -EFAULT;
	}
	/*
	 *	Since we copy based on the fib header size, make sure that we
	 *	will not overrun the buffer when we copy the memory. Return
	 *	an error if we would.
	 */
	osize = size = le16_to_cpu(kfib->header.Size) +
		sizeof(struct aac_fibhdr);
	if (size < le16_to_cpu(kfib->header.SenderSize))
		size = le16_to_cpu(kfib->header.SenderSize);
	if (size > dev->max_fib_size) {
		dma_addr_t daddr;

		if (size > 2048) {
			retval = -EINVAL;
			goto cleanup;
		}

		kfib = pci_alloc_consistent(dev->pdev, size, &daddr);
		if (!kfib) {
			retval = -ENOMEM;
			goto cleanup;
		}

		/* Highjack the hw_fib */
		hw_fib = fibptr->hw_fib_va;
		hw_fib_pa = fibptr->hw_fib_pa;
		fibptr->hw_fib_va = kfib;
		fibptr->hw_fib_pa = daddr;
		memset(((char *)kfib) + dev->max_fib_size, 0, size - dev->max_fib_size);
		memcpy(kfib, hw_fib, dev->max_fib_size);
	}

	if (copy_from_user(kfib, arg, size)) {
		retval = -EFAULT;
		goto cleanup;
	}

	/* Sanity check the second copy */
	if ((osize != le16_to_cpu(kfib->header.Size) +
		sizeof(struct aac_fibhdr))
		|| (size < le16_to_cpu(kfib->header.SenderSize))) {
		retval = -EINVAL;
		goto cleanup;
	}

	if (kfib->header.Command == cpu_to_le16(TakeABreakPt)) {
		aac_adapter_interrupt(dev);
		/*
		 * Since we didn't really send a fib, zero out the state to allow
		 * cleanup code not to assert.
		 */
		kfib->header.XferState = 0;
	} else {
		retval = aac_fib_send(le16_to_cpu(kfib->header.Command), fibptr,
				le16_to_cpu(kfib->header.Size) , FsaNormal,
				1, 1, NULL, NULL);
		if (retval) {
			goto cleanup;
		}
		if (aac_fib_complete(fibptr) != 0) {
			retval = -EINVAL;
			goto cleanup;
		}
	}
	/*
	 *	Make sure that the size returned by the adapter (which includes
	 *	the header) is less than or equal to the size of a fib, so we
	 *	don't corrupt application data. Then copy that size to the user
	 *	buffer. (Don't try to add the header information again, since it
	 *	was already included by the adapter.)
	 */

	retval = 0;
	if (copy_to_user(arg, (void *)kfib, size))
		retval = -EFAULT;
cleanup:
	if (hw_fib) {
		pci_free_consistent(dev->pdev, size, kfib, fibptr->hw_fib_pa);
		fibptr->hw_fib_pa = hw_fib_pa;
		fibptr->hw_fib_va = hw_fib;
	}
	if (retval != -ERESTARTSYS)
		aac_fib_free(fibptr);
	return retval;
}

/**
 *	open_getadapter_fib	-	Get the next fib
 *
 *	This routine will get the next Fib, if available, from the AdapterFibContext
 *	passed in from the user.
 */

static int open_getadapter_fib(struct aac_dev * dev, void __user *arg)
{
	struct aac_fib_context * fibctx;
	int status;

	fibctx = kmalloc(sizeof(struct aac_fib_context), GFP_KERNEL);
	if (fibctx == NULL) {
		status = -ENOMEM;
	} else {
		unsigned long flags;
		struct list_head * entry;
		struct aac_fib_context * context;

		fibctx->type = FSAFS_NTC_GET_ADAPTER_FIB_CONTEXT;
		fibctx->size = sizeof(struct aac_fib_context);
		/*
		 *	Yes yes, I know this could be an index, but we have a
		 * better guarantee of uniqueness for the locked loop below.
		 * Without the aid of a persistent history, this also helps
		 * reduce the chance that the opaque context would be reused.
		 */
		fibctx->unique = (u32)((ulong)fibctx & 0xFFFFFFFF);
		/*
		 *	Initialize the mutex used to wait for the next AIF.
		 */
		sema_init(&fibctx->wait_sem, 0);
		fibctx->wait = 0;
		/*
		 *	Initialize the fibs and set the count of fibs on
		 *	the list to 0.
		 */
		fibctx->count = 0;
		INIT_LIST_HEAD(&fibctx->fib_list);
		fibctx->jiffies = jiffies/HZ;
		/*
		 *	Now add this context onto the adapter's
		 *	AdapterFibContext list.
		 */
		spin_lock_irqsave(&dev->fib_lock, flags);
		/* Ensure that we have a unique identifier */
		entry = dev->fib_list.next;
		while (entry != &dev->fib_list) {
			context = list_entry(entry, struct aac_fib_context, next);
			if (context->unique == fibctx->unique) {
				/* Not unique (32 bits) */
				fibctx->unique++;
				entry = dev->fib_list.next;
			} else {
				entry = entry->next;
			}
		}
		list_add_tail(&fibctx->next, &dev->fib_list);
		spin_unlock_irqrestore(&dev->fib_lock, flags);
		if (copy_to_user(arg, &fibctx->unique,
						sizeof(fibctx->unique))) {
			status = -EFAULT;
		} else {
			status = 0;
		}
	}
	return status;
}

/**
 *	next_getadapter_fib	-	get the next fib
 *	@dev: adapter to use
 *	@arg: ioctl argument
 *
 *	This routine will get the next Fib, if available, from the AdapterFibContext
 *	passed in from the user.
 */

static int next_getadapter_fib(struct aac_dev * dev, void __user *arg)
{
	struct fib_ioctl f;
	struct fib *fib;
	struct aac_fib_context *fibctx;
	int status;
	struct list_head * entry;
	unsigned long flags;

	if(copy_from_user((void *)&f, arg, sizeof(struct fib_ioctl)))
		return -EFAULT;
	/*
	 *	Verify that the HANDLE passed in was a valid AdapterFibContext
	 *
	 *	Search the list of AdapterFibContext addresses on the adapter
	 *	to be sure this is a valid address
	 */
	spin_lock_irqsave(&dev->fib_lock, flags);
	entry = dev->fib_list.next;
	fibctx = NULL;

	while (entry != &dev->fib_list) {
		fibctx = list_entry(entry, struct aac_fib_context, next);
		/*
		 *	Extract the AdapterFibContext from the Input parameters.
		 */
		if (fibctx->unique == f.fibctx) { /* We found a winner */
			break;
		}
		entry = entry->next;
		fibctx = NULL;
	}
	if (!fibctx) {
		spin_unlock_irqrestore(&dev->fib_lock, flags);
		dprintk ((KERN_INFO "Fib Context not found\n"));
		return -EINVAL;
	}

	if((fibctx->type != FSAFS_NTC_GET_ADAPTER_FIB_CONTEXT) ||
		 (fibctx->size != sizeof(struct aac_fib_context))) {
		spin_unlock_irqrestore(&dev->fib_lock, flags);
		dprintk ((KERN_INFO "Fib Context corrupt?\n"));
		return -EINVAL;
	}
	status = 0;
	/*
	 *	If there are no fibs to send back, then either wait or return
	 *	-EAGAIN
	 */
return_fib:
	if (!list_empty(&fibctx->fib_list)) {
		/*
		 *	Pull the next fib from the fibs
		 */
		entry = fibctx->fib_list.next;
		list_del(entry);

		fib = list_entry(entry, struct fib, fiblink);
		fibctx->count--;
		spin_unlock_irqrestore(&dev->fib_lock, flags);
		if (copy_to_user(f.fib, fib->hw_fib_va, sizeof(struct hw_fib))) {
			kfree(fib->hw_fib_va);
			kfree(fib);
			return -EFAULT;
		}
		/*
		 *	Free the space occupied by this copy of the fib.
		 */
		kfree(fib->hw_fib_va);
		kfree(fib);
		status = 0;
	} else {
		spin_unlock_irqrestore(&dev->fib_lock, flags);
		/* If someone killed the AIF aacraid thread, restart it */
		status = !dev->aif_thread;
		if (status && !dev->in_reset && dev->queues && dev->fsa_dev) {
			/* Be paranoid, be very paranoid! */
			kthread_stop(dev->thread);
			ssleep(1);
			dev->aif_thread = 0;
			dev->thread = kthread_run(aac_command_thread, dev,
						  "%s", dev->name);
			ssleep(1);
		}
		if (f.wait) {
			if(down_interruptible(&fibctx->wait_sem) < 0) {
				status = -ERESTARTSYS;
			} else {
				/* Lock again and retry */
				spin_lock_irqsave(&dev->fib_lock, flags);
				goto return_fib;
			}
		} else {
			status = -EAGAIN;
		}
	}
	fibctx->jiffies = jiffies/HZ;
	return status;
}

int aac_close_fib_context(struct aac_dev * dev, struct aac_fib_context * fibctx)
{
	struct fib *fib;

	/*
	 *	First free any FIBs that have not been consumed.
	 */
	while (!list_empty(&fibctx->fib_list)) {
		struct list_head * entry;
		/*
		 *	Pull the next fib from the fibs
		 */
		entry = fibctx->fib_list.next;
		list_del(entry);
		fib = list_entry(entry, struct fib, fiblink);
		fibctx->count--;
		/*
		 *	Free the space occupied by this copy of the fib.
		 */
		kfree(fib->hw_fib_va);
		kfree(fib);
	}
	/*
	 *	Remove the Context from the AdapterFibContext List
	 */
	list_del(&fibctx->next);
	/*
	 *	Invalidate context
	 */
	fibctx->type = 0;
	/*
	 *	Free the space occupied by the Context
	 */
	kfree(fibctx);
	return 0;
}

/**
 *	close_getadapter_fib	-	close down user fib context
 *	@dev: adapter
 *	@arg: ioctl arguments
 *
 *	This routine will close down the fibctx passed in from the user.
 */

static int close_getadapter_fib(struct aac_dev * dev, void __user *arg)
{
	struct aac_fib_context *fibctx;
	int status;
	unsigned long flags;
	struct list_head * entry;

	/*
	 *	Verify that the HANDLE passed in was a valid AdapterFibContext
	 *
	 *	Search the list of AdapterFibContext addresses on the adapter
	 *	to be sure this is a valid address
	 */

	entry = dev->fib_list.next;
	fibctx = NULL;

	while(entry != &dev->fib_list) {
		fibctx = list_entry(entry, struct aac_fib_context, next);
		/*
		 *	Extract the fibctx from the input parameters
		 */
		if (fibctx->unique == (u32)(uintptr_t)arg) /* We found a winner */
			break;
		entry = entry->next;
		fibctx = NULL;
	}

	if (!fibctx)
		return 0; /* Already gone */

	if((fibctx->type != FSAFS_NTC_GET_ADAPTER_FIB_CONTEXT) ||
		 (fibctx->size != sizeof(struct aac_fib_context)))
		return -EINVAL;
	spin_lock_irqsave(&dev->fib_lock, flags);
	status = aac_close_fib_context(dev, fibctx);
	spin_unlock_irqrestore(&dev->fib_lock, flags);
	return status;
}

/**
 *	check_revision	-	close down user fib context
 *	@dev: adapter
 *	@arg: ioctl arguments
 *
 *	This routine returns the driver version.
 *	Under Linux, there have been no version incompatibilities, so this is
 *	simple!
 */

static int check_revision(struct aac_dev *dev, void __user *arg)
{
	struct revision response;
	char *driver_version = aac_driver_version;
	u32 version;

	response.compat = 1;
	version = (simple_strtol(driver_version,
				&driver_version, 10) << 24) | 0x00000400;
	version += simple_strtol(driver_version + 1, &driver_version, 10) << 16;
	version += simple_strtol(driver_version + 1, NULL, 10);
	response.version = cpu_to_le32(version);
#	ifdef AAC_DRIVER_BUILD
		response.build = cpu_to_le32(AAC_DRIVER_BUILD);
#	else
		response.build = cpu_to_le32(9999);
#	endif

	if (copy_to_user(arg, &response, sizeof(response)))
		return -EFAULT;
	return 0;
}


/**
 *
 * aac_send_raw_scb
 *
 */

static int aac_send_raw_srb(struct aac_dev* dev, void __user * arg)
{
	struct fib* srbfib;
	int status;
	struct aac_srb *srbcmd = NULL;
	struct aac_hba_cmd_req *hbacmd = NULL;
	struct user_aac_srb *user_srbcmd = NULL;
	struct user_aac_srb __user *user_srb = arg;
	struct aac_srb_reply __user *user_reply;
	u32 chn;
	u32 fibsize = 0;
	u32 flags = 0;
	s32 rcode = 0;
	u32 data_dir;
	void __user *sg_user[HBA_MAX_SG_EMBEDDED];
	void *sg_list[HBA_MAX_SG_EMBEDDED];
	u32 sg_count[HBA_MAX_SG_EMBEDDED];
	u32 sg_indx = 0;
	u32 byte_count = 0;
	u32 actual_fibsize64, actual_fibsize = 0;
	int i;
	int is_native_device;
	u64 address;


	if (dev->in_reset) {
		dprintk((KERN_DEBUG"aacraid: send raw srb -EBUSY\n"));
		return -EBUSY;
	}
	if (!capable(CAP_SYS_ADMIN)){
		dprintk((KERN_DEBUG"aacraid: No permission to send raw srb\n"));
		return -EPERM;
	}
	/*
	 *	Allocate and initialize a Fib then setup a SRB command
	 */
	if (!(srbfib = aac_fib_alloc(dev))) {
		return -ENOMEM;
	}

	memset(sg_list, 0, sizeof(sg_list)); /* cleanup may take issue */
	if(copy_from_user(&fibsize, &user_srb->count,sizeof(u32))){
		dprintk((KERN_DEBUG"aacraid: Could not copy data size from user\n"));
		rcode = -EFAULT;
		goto cleanup;
	}

	if ((fibsize < (sizeof(struct user_aac_srb) - sizeof(struct user_sgentry))) ||
	    (fibsize > (dev->max_fib_size - sizeof(struct aac_fibhdr)))) {
		rcode = -EINVAL;
		goto cleanup;
	}

	user_srbcmd = kmalloc(fibsize, GFP_KERNEL);
	if (!user_srbcmd) {
		dprintk((KERN_DEBUG"aacraid: Could not make a copy of the srb\n"));
		rcode = -ENOMEM;
		goto cleanup;
	}
	if(copy_from_user(user_srbcmd, user_srb,fibsize)){
		dprintk((KERN_DEBUG"aacraid: Could not copy srb from user\n"));
		rcode = -EFAULT;
		goto cleanup;
	}

	flags = user_srbcmd->flags; /* from user in cpu order */
	switch (flags & (SRB_DataIn | SRB_DataOut)) {
	case SRB_DataOut:
		data_dir = DMA_TO_DEVICE;
		break;
	case (SRB_DataIn | SRB_DataOut):
		data_dir = DMA_BIDIRECTIONAL;
		break;
	case SRB_DataIn:
		data_dir = DMA_FROM_DEVICE;
		break;
	default:
		data_dir = DMA_NONE;
	}
	if (user_srbcmd->sg.count > ARRAY_SIZE(sg_list)) {
		dprintk((KERN_DEBUG"aacraid: too many sg entries %d\n",
			user_srbcmd->sg.count));
		rcode = -EINVAL;
		goto cleanup;
	}
	if ((data_dir == DMA_NONE) && user_srbcmd->sg.count) {
		dprintk((KERN_DEBUG"aacraid:SG with no direction specified\n"));
		rcode = -EINVAL;
		goto cleanup;
	}
	actual_fibsize = sizeof(struct aac_srb) - sizeof(struct sgentry) +
		((user_srbcmd->sg.count & 0xff) * sizeof(struct sgentry));
	actual_fibsize64 = actual_fibsize + (user_srbcmd->sg.count & 0xff) *
	  (sizeof(struct sgentry64) - sizeof(struct sgentry));
	/* User made a mistake - should not continue */
	if ((actual_fibsize != fibsize) && (actual_fibsize64 != fibsize)) {
		dprintk((KERN_DEBUG"aacraid: Bad Size specified in "
		  "Raw SRB command calculated fibsize=%lu;%lu "
		  "user_srbcmd->sg.count=%d aac_srb=%lu sgentry=%lu;%lu "
		  "issued fibsize=%d\n",
		  actual_fibsize, actual_fibsize64, user_srbcmd->sg.count,
		  sizeof(struct aac_srb), sizeof(struct sgentry),
		  sizeof(struct sgentry64), fibsize));
		rcode = -EINVAL;
		goto cleanup;
	}

<<<<<<< HEAD
	chn = aac_logical_to_phys(user_srbcmd->channel);
=======
	chn = user_srbcmd->channel;
>>>>>>> af22a610
	if (chn < AAC_MAX_BUSES && user_srbcmd->id < AAC_MAX_TARGETS &&
		dev->hba_map[chn][user_srbcmd->id].devtype ==
		AAC_DEVTYPE_NATIVE_RAW) {
		is_native_device = 1;
		hbacmd = (struct aac_hba_cmd_req *)srbfib->hw_fib_va;
		memset(hbacmd, 0, 96);	/* sizeof(*hbacmd) is not necessary */

		/* iu_type is a parameter of aac_hba_send */
		switch (data_dir) {
		case DMA_TO_DEVICE:
			hbacmd->byte1 = 2;
			break;
		case DMA_FROM_DEVICE:
		case DMA_BIDIRECTIONAL:
			hbacmd->byte1 = 1;
			break;
		case DMA_NONE:
		default:
			break;
		}
		hbacmd->lun[1] = cpu_to_le32(user_srbcmd->lun);
		hbacmd->it_nexus = dev->hba_map[chn][user_srbcmd->id].rmw_nexus;

		/*
		 * we fill in reply_qid later in aac_src_deliver_message
		 * we fill in iu_type, request_id later in aac_hba_send
		 * we fill in emb_data_desc_count, data_length later
		 * in sg list build
		 */

		memcpy(hbacmd->cdb, user_srbcmd->cdb, sizeof(hbacmd->cdb));

		address = (u64)srbfib->hw_error_pa;
		hbacmd->error_ptr_hi = cpu_to_le32((u32)(address >> 32));
		hbacmd->error_ptr_lo = cpu_to_le32((u32)(address & 0xffffffff));
		hbacmd->error_length = cpu_to_le32(FW_ERROR_BUFFER_SIZE);
		hbacmd->emb_data_desc_count =
					cpu_to_le32(user_srbcmd->sg.count);
		srbfib->hbacmd_size = 64 +
			user_srbcmd->sg.count * sizeof(struct aac_hba_sgl);

	} else {
		is_native_device = 0;
		aac_fib_init(srbfib);

		/* raw_srb FIB is not FastResponseCapable */
		srbfib->hw_fib_va->header.XferState &=
			~cpu_to_le32(FastResponseCapable);

		srbcmd = (struct aac_srb *) fib_data(srbfib);

		// Fix up srb for endian and force some values

		srbcmd->function = cpu_to_le32(SRBF_ExecuteScsi); // Force this
		srbcmd->channel	 = cpu_to_le32(user_srbcmd->channel);
		srbcmd->id	 = cpu_to_le32(user_srbcmd->id);
		srbcmd->lun	 = cpu_to_le32(user_srbcmd->lun);
		srbcmd->timeout	 = cpu_to_le32(user_srbcmd->timeout);
		srbcmd->flags	 = cpu_to_le32(flags);
		srbcmd->retry_limit = 0; // Obsolete parameter
		srbcmd->cdb_size = cpu_to_le32(user_srbcmd->cdb_size);
		memcpy(srbcmd->cdb, user_srbcmd->cdb, sizeof(srbcmd->cdb));
	}

	byte_count = 0;
	if (is_native_device) {
		struct user_sgmap *usg32 = &user_srbcmd->sg;
		struct user_sgmap64 *usg64 =
			(struct user_sgmap64 *)&user_srbcmd->sg;

		for (i = 0; i < usg32->count; i++) {
			void *p;
			u64 addr;

			sg_count[i] = (actual_fibsize64 == fibsize) ?
				usg64->sg[i].count : usg32->sg[i].count;
			if (sg_count[i] >
				(dev->scsi_host_ptr->max_sectors << 9)) {
				pr_err("aacraid: upsg->sg[%d].count=%u>%u\n",
					i, sg_count[i],
					dev->scsi_host_ptr->max_sectors << 9);
				rcode = -EINVAL;
				goto cleanup;
			}

			p = kmalloc(sg_count[i], GFP_KERNEL|__GFP_DMA);
			if (!p) {
				rcode = -ENOMEM;
				goto cleanup;
			}

			if (actual_fibsize64 == fibsize) {
				addr = (u64)usg64->sg[i].addr[0];
				addr += ((u64)usg64->sg[i].addr[1]) << 32;
			} else {
				addr = (u64)usg32->sg[i].addr;
			}

			sg_user[i] = (void __user *)(uintptr_t)addr;
			sg_list[i] = p; // save so we can clean up later
			sg_indx = i;

			if (flags & SRB_DataOut) {
				if (copy_from_user(p, sg_user[i],
					sg_count[i])) {
					rcode = -EFAULT;
					goto cleanup;
				}
			}
			addr = pci_map_single(dev->pdev, p, sg_count[i],
						data_dir);
			hbacmd->sge[i].addr_hi = cpu_to_le32((u32)(addr>>32));
			hbacmd->sge[i].addr_lo = cpu_to_le32(
						(u32)(addr & 0xffffffff));
			hbacmd->sge[i].len = cpu_to_le32(sg_count[i]);
			hbacmd->sge[i].flags = 0;
			byte_count += sg_count[i];
		}

		if (usg32->count > 0)	/* embedded sglist */
			hbacmd->sge[usg32->count-1].flags =
				cpu_to_le32(0x40000000);
		hbacmd->data_length = cpu_to_le32(byte_count);

		status = aac_hba_send(HBA_IU_TYPE_SCSI_CMD_REQ, srbfib,
					NULL, NULL);

	} else if (dev->adapter_info.options & AAC_OPT_SGMAP_HOST64) {
		struct user_sgmap64* upsg = (struct user_sgmap64*)&user_srbcmd->sg;
		struct sgmap64* psg = (struct sgmap64*)&srbcmd->sg;

		/*
		 * This should also catch if user used the 32 bit sgmap
		 */
		if (actual_fibsize64 == fibsize) {
			actual_fibsize = actual_fibsize64;
			for (i = 0; i < upsg->count; i++) {
				u64 addr;
				void* p;

				sg_count[i] = upsg->sg[i].count;
				if (sg_count[i] >
				    ((dev->adapter_info.options &
				     AAC_OPT_NEW_COMM) ?
				      (dev->scsi_host_ptr->max_sectors << 9) :
				      65536)) {
					rcode = -EINVAL;
					goto cleanup;
				}
				/* Does this really need to be GFP_DMA? */
				p = kmalloc(sg_count[i], GFP_KERNEL|__GFP_DMA);
				if(!p) {
					dprintk((KERN_DEBUG"aacraid: Could not allocate SG buffer - size = %d buffer number %d of %d\n",
					  sg_count[i], i, upsg->count));
					rcode = -ENOMEM;
					goto cleanup;
				}
				addr = (u64)upsg->sg[i].addr[0];
				addr += ((u64)upsg->sg[i].addr[1]) << 32;
				sg_user[i] = (void __user *)(uintptr_t)addr;
				sg_list[i] = p; // save so we can clean up later
				sg_indx = i;

				if (flags & SRB_DataOut) {
					if (copy_from_user(p, sg_user[i],
						sg_count[i])){
						dprintk((KERN_DEBUG"aacraid: Could not copy sg data from user\n"));
						rcode = -EFAULT;
						goto cleanup;
					}
				}
				addr = pci_map_single(dev->pdev, p,
							sg_count[i], data_dir);

				psg->sg[i].addr[0] = cpu_to_le32(addr & 0xffffffff);
				psg->sg[i].addr[1] = cpu_to_le32(addr>>32);
				byte_count += sg_count[i];
				psg->sg[i].count = cpu_to_le32(sg_count[i]);
			}
		} else {
			struct user_sgmap* usg;
			usg = kmemdup(upsg,
				      actual_fibsize - sizeof(struct aac_srb)
				      + sizeof(struct sgmap), GFP_KERNEL);
			if (!usg) {
				dprintk((KERN_DEBUG"aacraid: Allocation error in Raw SRB command\n"));
				rcode = -ENOMEM;
				goto cleanup;
			}
			actual_fibsize = actual_fibsize64;

			for (i = 0; i < usg->count; i++) {
				u64 addr;
				void* p;

				sg_count[i] = usg->sg[i].count;
				if (sg_count[i] >
				    ((dev->adapter_info.options &
				     AAC_OPT_NEW_COMM) ?
				      (dev->scsi_host_ptr->max_sectors << 9) :
				      65536)) {
					kfree(usg);
					rcode = -EINVAL;
					goto cleanup;
				}
				/* Does this really need to be GFP_DMA? */
				p = kmalloc(sg_count[i], GFP_KERNEL|__GFP_DMA);
				if(!p) {
					dprintk((KERN_DEBUG "aacraid: Could not allocate SG buffer - size = %d buffer number %d of %d\n",
						sg_count[i], i, usg->count));
					kfree(usg);
					rcode = -ENOMEM;
					goto cleanup;
				}
				sg_user[i] = (void __user *)(uintptr_t)usg->sg[i].addr;
				sg_list[i] = p; // save so we can clean up later
				sg_indx = i;

				if (flags & SRB_DataOut) {
					if (copy_from_user(p, sg_user[i],
						sg_count[i])) {
						kfree (usg);
						dprintk((KERN_DEBUG"aacraid: Could not copy sg data from user\n"));
						rcode = -EFAULT;
						goto cleanup;
					}
				}
				addr = pci_map_single(dev->pdev, p,
							sg_count[i], data_dir);

				psg->sg[i].addr[0] = cpu_to_le32(addr & 0xffffffff);
				psg->sg[i].addr[1] = cpu_to_le32(addr>>32);
				byte_count += sg_count[i];
				psg->sg[i].count = cpu_to_le32(sg_count[i]);
			}
			kfree (usg);
		}
		srbcmd->count = cpu_to_le32(byte_count);
		if (user_srbcmd->sg.count)
			psg->count = cpu_to_le32(sg_indx+1);
		else
			psg->count = 0;
		status = aac_fib_send(ScsiPortCommand64, srbfib, actual_fibsize, FsaNormal, 1, 1,NULL,NULL);
	} else {
		struct user_sgmap* upsg = &user_srbcmd->sg;
		struct sgmap* psg = &srbcmd->sg;

		if (actual_fibsize64 == fibsize) {
			struct user_sgmap64* usg = (struct user_sgmap64 *)upsg;
			for (i = 0; i < upsg->count; i++) {
				uintptr_t addr;
				void* p;

				sg_count[i] = usg->sg[i].count;
				if (sg_count[i] >
				    ((dev->adapter_info.options &
				     AAC_OPT_NEW_COMM) ?
				      (dev->scsi_host_ptr->max_sectors << 9) :
				      65536)) {
					rcode = -EINVAL;
					goto cleanup;
				}
				/* Does this really need to be GFP_DMA? */
				p = kmalloc(sg_count[i], GFP_KERNEL|__GFP_DMA);
				if (!p) {
					dprintk((KERN_DEBUG"aacraid: Could not allocate SG buffer - size = %d buffer number %d of %d\n",
						sg_count[i], i, usg->count));
					rcode = -ENOMEM;
					goto cleanup;
				}
				addr = (u64)usg->sg[i].addr[0];
				addr += ((u64)usg->sg[i].addr[1]) << 32;
				sg_user[i] = (void __user *)addr;
				sg_list[i] = p; // save so we can clean up later
				sg_indx = i;

				if (flags & SRB_DataOut) {
					if (copy_from_user(p, sg_user[i],
						sg_count[i])){
						dprintk((KERN_DEBUG"aacraid: Could not copy sg data from user\n"));
						rcode = -EFAULT;
						goto cleanup;
					}
				}
				addr = pci_map_single(dev->pdev, p, usg->sg[i].count, data_dir);

				psg->sg[i].addr = cpu_to_le32(addr & 0xffffffff);
				byte_count += usg->sg[i].count;
				psg->sg[i].count = cpu_to_le32(sg_count[i]);
			}
		} else {
			for (i = 0; i < upsg->count; i++) {
				dma_addr_t addr;
				void* p;

				sg_count[i] = upsg->sg[i].count;
				if (sg_count[i] >
				    ((dev->adapter_info.options &
				     AAC_OPT_NEW_COMM) ?
				      (dev->scsi_host_ptr->max_sectors << 9) :
				      65536)) {
					rcode = -EINVAL;
					goto cleanup;
				}
				p = kmalloc(sg_count[i], GFP_KERNEL);
				if (!p) {
					dprintk((KERN_DEBUG"aacraid: Could not allocate SG buffer - size = %d buffer number %d of %d\n",
					  sg_count[i], i, upsg->count));
					rcode = -ENOMEM;
					goto cleanup;
				}
				sg_user[i] = (void __user *)(uintptr_t)upsg->sg[i].addr;
				sg_list[i] = p; // save so we can clean up later
				sg_indx = i;

				if (flags & SRB_DataOut) {
					if (copy_from_user(p, sg_user[i],
						sg_count[i])) {
						dprintk((KERN_DEBUG"aacraid: Could not copy sg data from user\n"));
						rcode = -EFAULT;
						goto cleanup;
					}
				}
				addr = pci_map_single(dev->pdev, p,
					sg_count[i], data_dir);

				psg->sg[i].addr = cpu_to_le32(addr);
				byte_count += sg_count[i];
				psg->sg[i].count = cpu_to_le32(sg_count[i]);
			}
		}
		srbcmd->count = cpu_to_le32(byte_count);
		if (user_srbcmd->sg.count)
			psg->count = cpu_to_le32(sg_indx+1);
		else
			psg->count = 0;
		status = aac_fib_send(ScsiPortCommand, srbfib, actual_fibsize, FsaNormal, 1, 1, NULL, NULL);
	}

	if (status == -ERESTARTSYS) {
		rcode = -ERESTARTSYS;
		goto cleanup;
	}

	if (status != 0) {
		dprintk((KERN_DEBUG"aacraid: Could not send raw srb fib to hba\n"));
		rcode = -ENXIO;
		goto cleanup;
	}

	if (flags & SRB_DataIn) {
		for(i = 0 ; i <= sg_indx; i++){
			if (copy_to_user(sg_user[i], sg_list[i], sg_count[i])) {
				dprintk((KERN_DEBUG"aacraid: Could not copy sg data to user\n"));
				rcode = -EFAULT;
				goto cleanup;

			}
		}
	}

	user_reply = arg + fibsize;
	if (is_native_device) {
		struct aac_hba_resp *err =
			&((struct aac_native_hba *)srbfib->hw_fib_va)->resp.err;
		struct aac_srb_reply reply;

		reply.status = ST_OK;
		if (srbfib->flags & FIB_CONTEXT_FLAG_FASTRESP) {
			/* fast response */
			reply.srb_status = SRB_STATUS_SUCCESS;
			reply.scsi_status = 0;
			reply.data_xfer_length = byte_count;
		} else {
			reply.srb_status = err->service_response;
			reply.scsi_status = err->status;
			reply.data_xfer_length = byte_count -
				le32_to_cpu(err->residual_count);
			reply.sense_data_size = err->sense_response_data_len;
			memcpy(reply.sense_data, err->sense_response_buf,
				AAC_SENSE_BUFFERSIZE);
		}
		if (copy_to_user(user_reply, &reply,
			sizeof(struct aac_srb_reply))) {
			dprintk((KERN_DEBUG"aacraid: Copy to user failed\n"));
			rcode = -EFAULT;
			goto cleanup;
		}
	} else {
		struct aac_srb_reply *reply;

		reply = (struct aac_srb_reply *) fib_data(srbfib);
		if (copy_to_user(user_reply, reply,
			sizeof(struct aac_srb_reply))) {
			dprintk((KERN_DEBUG"aacraid: Copy to user failed\n"));
			rcode = -EFAULT;
			goto cleanup;
		}
	}

cleanup:
	kfree(user_srbcmd);
	if (rcode != -ERESTARTSYS) {
		for (i = 0; i <= sg_indx; i++)
			kfree(sg_list[i]);
		aac_fib_complete(srbfib);
		aac_fib_free(srbfib);
	}

	return rcode;
}

struct aac_pci_info {
	u32 bus;
	u32 slot;
};


static int aac_get_pci_info(struct aac_dev* dev, void __user *arg)
{
	struct aac_pci_info pci_info;

	pci_info.bus = dev->pdev->bus->number;
	pci_info.slot = PCI_SLOT(dev->pdev->devfn);

	if (copy_to_user(arg, &pci_info, sizeof(struct aac_pci_info))) {
		dprintk((KERN_DEBUG "aacraid: Could not copy pci info\n"));
		return -EFAULT;
	}
	return 0;
}

static int aac_get_hba_info(struct aac_dev *dev, void __user *arg)
{
	struct aac_hba_info hbainfo;

	hbainfo.adapter_number		= (u8) dev->id;
	hbainfo.system_io_bus_number	= dev->pdev->bus->number;
	hbainfo.device_number		= (dev->pdev->devfn >> 3);
	hbainfo.function_number		= (dev->pdev->devfn & 0x0007);

	hbainfo.vendor_id		= dev->pdev->vendor;
	hbainfo.device_id		= dev->pdev->device;
	hbainfo.sub_vendor_id		= dev->pdev->subsystem_vendor;
	hbainfo.sub_system_id		= dev->pdev->subsystem_device;

	if (copy_to_user(arg, &hbainfo, sizeof(struct aac_hba_info))) {
		dprintk((KERN_DEBUG "aacraid: Could not copy hba info\n"));
		return -EFAULT;
	}

	return 0;
}

struct aac_reset_iop {
	u8	reset_type;
};

static int aac_send_reset_adapter(struct aac_dev *dev, void __user *arg)
{
	struct aac_reset_iop reset;
	int retval;

	if (copy_from_user((void *)&reset, arg, sizeof(struct aac_reset_iop)))
		return -EFAULT;

	retval = aac_reset_adapter(dev, 0, reset.reset_type);
	return retval;

}

int aac_do_ioctl(struct aac_dev * dev, int cmd, void __user *arg)
{
	int status;

	mutex_lock(&dev->ioctl_mutex);

	if (dev->adapter_shutdown) {
		status = -EACCES;
		goto cleanup;
	}

	/*
	 *	HBA gets first crack
	 */

	status = aac_dev_ioctl(dev, cmd, arg);
	if (status != -ENOTTY)
		goto cleanup;

	switch (cmd) {
	case FSACTL_MINIPORT_REV_CHECK:
		status = check_revision(dev, arg);
		break;
	case FSACTL_SEND_LARGE_FIB:
	case FSACTL_SENDFIB:
		status = ioctl_send_fib(dev, arg);
		break;
	case FSACTL_OPEN_GET_ADAPTER_FIB:
		status = open_getadapter_fib(dev, arg);
		break;
	case FSACTL_GET_NEXT_ADAPTER_FIB:
		status = next_getadapter_fib(dev, arg);
		break;
	case FSACTL_CLOSE_GET_ADAPTER_FIB:
		status = close_getadapter_fib(dev, arg);
		break;
	case FSACTL_SEND_RAW_SRB:
		status = aac_send_raw_srb(dev,arg);
		break;
	case FSACTL_GET_PCI_INFO:
		status = aac_get_pci_info(dev,arg);
		break;
	case FSACTL_GET_HBA_INFO:
		status = aac_get_hba_info(dev, arg);
		break;
	case FSACTL_RESET_IOP:
		status = aac_send_reset_adapter(dev, arg);
		break;

	default:
		status = -ENOTTY;
		break;
	}

cleanup:
	mutex_unlock(&dev->ioctl_mutex);

	return status;
}
<|MERGE_RESOLUTION|>--- conflicted
+++ resolved
@@ -580,11 +580,7 @@
 		goto cleanup;
 	}
 
-<<<<<<< HEAD
-	chn = aac_logical_to_phys(user_srbcmd->channel);
-=======
 	chn = user_srbcmd->channel;
->>>>>>> af22a610
 	if (chn < AAC_MAX_BUSES && user_srbcmd->id < AAC_MAX_TARGETS &&
 		dev->hba_map[chn][user_srbcmd->id].devtype ==
 		AAC_DEVTYPE_NATIVE_RAW) {
