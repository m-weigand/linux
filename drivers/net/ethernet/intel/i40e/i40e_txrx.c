// SPDX-License-Identifier: GPL-2.0
/* Copyright(c) 2013 - 2018 Intel Corporation. */

#include <linux/bpf_trace.h>
<<<<<<< HEAD
=======
#include <linux/net/intel/libie/rx.h>
>>>>>>> 0c383648
#include <linux/prefetch.h>
#include <linux/sctp.h>
#include <net/mpls.h>
#include <net/xdp.h>
#include "i40e_txrx_common.h"
#include "i40e_trace.h"
#include "i40e_xsk.h"

#define I40E_TXD_CMD (I40E_TX_DESC_CMD_EOP | I40E_TX_DESC_CMD_RS)
/**
 * i40e_fdir - Generate a Flow Director descriptor based on fdata
 * @tx_ring: Tx ring to send buffer on
 * @fdata: Flow director filter data
 * @add: Indicate if we are adding a rule or deleting one
 *
 **/
static void i40e_fdir(struct i40e_ring *tx_ring,
		      struct i40e_fdir_filter *fdata, bool add)
{
	struct i40e_filter_program_desc *fdir_desc;
	struct i40e_pf *pf = tx_ring->vsi->back;
	u32 flex_ptype, dtype_cmd, vsi_id;
	u16 i;

	/* grab the next descriptor */
	i = tx_ring->next_to_use;
	fdir_desc = I40E_TX_FDIRDESC(tx_ring, i);

	i++;
	tx_ring->next_to_use = (i < tx_ring->count) ? i : 0;

	flex_ptype = FIELD_PREP(I40E_TXD_FLTR_QW0_QINDEX_MASK, fdata->q_index);

	flex_ptype |= FIELD_PREP(I40E_TXD_FLTR_QW0_FLEXOFF_MASK,
				 fdata->flex_off);

	flex_ptype |= FIELD_PREP(I40E_TXD_FLTR_QW0_PCTYPE_MASK, fdata->pctype);

	/* Use LAN VSI Id if not programmed by user */
<<<<<<< HEAD
	flex_ptype |= FIELD_PREP(I40E_TXD_FLTR_QW0_DEST_VSI_MASK,
				 fdata->dest_vsi ? : pf->vsi[pf->lan_vsi]->id);
=======
	vsi_id = fdata->dest_vsi ? : i40e_pf_get_main_vsi(pf)->id;
	flex_ptype |= FIELD_PREP(I40E_TXD_FLTR_QW0_DEST_VSI_MASK, vsi_id);
>>>>>>> 0c383648

	dtype_cmd = I40E_TX_DESC_DTYPE_FILTER_PROG;

	dtype_cmd |= add ?
		     I40E_FILTER_PROGRAM_DESC_PCMD_ADD_UPDATE <<
		     I40E_TXD_FLTR_QW1_PCMD_SHIFT :
		     I40E_FILTER_PROGRAM_DESC_PCMD_REMOVE <<
		     I40E_TXD_FLTR_QW1_PCMD_SHIFT;

	dtype_cmd |= FIELD_PREP(I40E_TXD_FLTR_QW1_DEST_MASK, fdata->dest_ctl);

	dtype_cmd |= FIELD_PREP(I40E_TXD_FLTR_QW1_FD_STATUS_MASK,
				fdata->fd_status);

	if (fdata->cnt_index) {
		dtype_cmd |= I40E_TXD_FLTR_QW1_CNT_ENA_MASK;
		dtype_cmd |= FIELD_PREP(I40E_TXD_FLTR_QW1_CNTINDEX_MASK,
					fdata->cnt_index);
	}

	fdir_desc->qindex_flex_ptype_vsi = cpu_to_le32(flex_ptype);
	fdir_desc->rsvd = cpu_to_le32(0);
	fdir_desc->dtype_cmd_cntindex = cpu_to_le32(dtype_cmd);
	fdir_desc->fd_id = cpu_to_le32(fdata->fd_id);
}

#define I40E_FD_CLEAN_DELAY 10
/**
 * i40e_program_fdir_filter - Program a Flow Director filter
 * @fdir_data: Packet data that will be filter parameters
 * @raw_packet: the pre-allocated packet buffer for FDir
 * @pf: The PF pointer
 * @add: True for add/update, False for remove
 **/
static int i40e_program_fdir_filter(struct i40e_fdir_filter *fdir_data,
				    u8 *raw_packet, struct i40e_pf *pf,
				    bool add)
{
	struct i40e_tx_buffer *tx_buf, *first;
	struct i40e_tx_desc *tx_desc;
	struct i40e_ring *tx_ring;
	struct i40e_vsi *vsi;
	struct device *dev;
	dma_addr_t dma;
	u32 td_cmd = 0;
	u16 i;

	/* find existing FDIR VSI */
	vsi = i40e_find_vsi_by_type(pf, I40E_VSI_FDIR);
	if (!vsi)
		return -ENOENT;

	tx_ring = vsi->tx_rings[0];
	dev = tx_ring->dev;

	/* we need two descriptors to add/del a filter and we can wait */
	for (i = I40E_FD_CLEAN_DELAY; I40E_DESC_UNUSED(tx_ring) < 2; i--) {
		if (!i)
			return -EAGAIN;
		msleep_interruptible(1);
	}

	dma = dma_map_single(dev, raw_packet,
			     I40E_FDIR_MAX_RAW_PACKET_SIZE, DMA_TO_DEVICE);
	if (dma_mapping_error(dev, dma))
		goto dma_fail;

	/* grab the next descriptor */
	i = tx_ring->next_to_use;
	first = &tx_ring->tx_bi[i];
	i40e_fdir(tx_ring, fdir_data, add);

	/* Now program a dummy descriptor */
	i = tx_ring->next_to_use;
	tx_desc = I40E_TX_DESC(tx_ring, i);
	tx_buf = &tx_ring->tx_bi[i];

	tx_ring->next_to_use = ((i + 1) < tx_ring->count) ? i + 1 : 0;

	memset(tx_buf, 0, sizeof(struct i40e_tx_buffer));

	/* record length, and DMA address */
	dma_unmap_len_set(tx_buf, len, I40E_FDIR_MAX_RAW_PACKET_SIZE);
	dma_unmap_addr_set(tx_buf, dma, dma);

	tx_desc->buffer_addr = cpu_to_le64(dma);
	td_cmd = I40E_TXD_CMD | I40E_TX_DESC_CMD_DUMMY;

	tx_buf->tx_flags = I40E_TX_FLAGS_FD_SB;
	tx_buf->raw_buf = (void *)raw_packet;

	tx_desc->cmd_type_offset_bsz =
		build_ctob(td_cmd, 0, I40E_FDIR_MAX_RAW_PACKET_SIZE, 0);

	/* Force memory writes to complete before letting h/w
	 * know there are new descriptors to fetch.
	 */
	wmb();

	/* Mark the data descriptor to be watched */
	first->next_to_watch = tx_desc;

	writel(tx_ring->next_to_use, tx_ring->tail);
	return 0;

dma_fail:
	return -1;
}

/**
 * i40e_create_dummy_packet - Constructs dummy packet for HW
 * @dummy_packet: preallocated space for dummy packet
 * @ipv4: is layer 3 packet of version 4 or 6
 * @l4proto: next level protocol used in data portion of l3
 * @data: filter data
 *
 * Returns address of layer 4 protocol dummy packet.
 **/
static char *i40e_create_dummy_packet(u8 *dummy_packet, bool ipv4, u8 l4proto,
				      struct i40e_fdir_filter *data)
{
	bool is_vlan = !!data->vlan_tag;
	struct vlan_hdr vlan = {};
	struct ipv6hdr ipv6 = {};
	struct ethhdr eth = {};
	struct iphdr ip = {};
	u8 *tmp;

	if (ipv4) {
		eth.h_proto = cpu_to_be16(ETH_P_IP);
		ip.protocol = l4proto;
		ip.version = 0x4;
		ip.ihl = 0x5;

		ip.daddr = data->dst_ip;
		ip.saddr = data->src_ip;
	} else {
		eth.h_proto = cpu_to_be16(ETH_P_IPV6);
		ipv6.nexthdr = l4proto;
		ipv6.version = 0x6;

		memcpy(&ipv6.saddr.in6_u.u6_addr32, data->src_ip6,
		       sizeof(__be32) * 4);
		memcpy(&ipv6.daddr.in6_u.u6_addr32, data->dst_ip6,
		       sizeof(__be32) * 4);
	}

	if (is_vlan) {
		vlan.h_vlan_TCI = data->vlan_tag;
		vlan.h_vlan_encapsulated_proto = eth.h_proto;
		eth.h_proto = data->vlan_etype;
	}

	tmp = dummy_packet;
	memcpy(tmp, &eth, sizeof(eth));
	tmp += sizeof(eth);

	if (is_vlan) {
		memcpy(tmp, &vlan, sizeof(vlan));
		tmp += sizeof(vlan);
	}

	if (ipv4) {
		memcpy(tmp, &ip, sizeof(ip));
		tmp += sizeof(ip);
	} else {
		memcpy(tmp, &ipv6, sizeof(ipv6));
		tmp += sizeof(ipv6);
	}

	return tmp;
}

/**
 * i40e_create_dummy_udp_packet - helper function to create UDP packet
 * @raw_packet: preallocated space for dummy packet
 * @ipv4: is layer 3 packet of version 4 or 6
 * @l4proto: next level protocol used in data portion of l3
 * @data: filter data
 *
 * Helper function to populate udp fields.
 **/
static void i40e_create_dummy_udp_packet(u8 *raw_packet, bool ipv4, u8 l4proto,
					 struct i40e_fdir_filter *data)
{
	struct udphdr *udp;
	u8 *tmp;

	tmp = i40e_create_dummy_packet(raw_packet, ipv4, IPPROTO_UDP, data);
	udp = (struct udphdr *)(tmp);
	udp->dest = data->dst_port;
	udp->source = data->src_port;
}

/**
 * i40e_create_dummy_tcp_packet - helper function to create TCP packet
 * @raw_packet: preallocated space for dummy packet
 * @ipv4: is layer 3 packet of version 4 or 6
 * @l4proto: next level protocol used in data portion of l3
 * @data: filter data
 *
 * Helper function to populate tcp fields.
 **/
static void i40e_create_dummy_tcp_packet(u8 *raw_packet, bool ipv4, u8 l4proto,
					 struct i40e_fdir_filter *data)
{
	struct tcphdr *tcp;
	u8 *tmp;
	/* Dummy tcp packet */
	static const char tcp_packet[] = {0, 0, 0, 0, 0, 0, 0, 0, 0, 0, 0, 0,
		0x50, 0x11, 0x0, 0x72, 0, 0, 0, 0};

	tmp = i40e_create_dummy_packet(raw_packet, ipv4, IPPROTO_TCP, data);

	tcp = (struct tcphdr *)tmp;
	memcpy(tcp, tcp_packet, sizeof(tcp_packet));
	tcp->dest = data->dst_port;
	tcp->source = data->src_port;
}

/**
 * i40e_create_dummy_sctp_packet - helper function to create SCTP packet
 * @raw_packet: preallocated space for dummy packet
 * @ipv4: is layer 3 packet of version 4 or 6
 * @l4proto: next level protocol used in data portion of l3
 * @data: filter data
 *
 * Helper function to populate sctp fields.
 **/
static void i40e_create_dummy_sctp_packet(u8 *raw_packet, bool ipv4,
					  u8 l4proto,
					  struct i40e_fdir_filter *data)
{
	struct sctphdr *sctp;
	u8 *tmp;

	tmp = i40e_create_dummy_packet(raw_packet, ipv4, IPPROTO_SCTP, data);

	sctp = (struct sctphdr *)tmp;
	sctp->dest = data->dst_port;
	sctp->source = data->src_port;
}

/**
 * i40e_prepare_fdir_filter - Prepare and program fdir filter
 * @pf: physical function to attach filter to
 * @fd_data: filter data
 * @add: add or delete filter
 * @packet_addr: address of dummy packet, used in filtering
 * @payload_offset: offset from dummy packet address to user defined data
 * @pctype: Packet type for which filter is used
 *
 * Helper function to offset data of dummy packet, program it and
 * handle errors.
 **/
static int i40e_prepare_fdir_filter(struct i40e_pf *pf,
				    struct i40e_fdir_filter *fd_data,
				    bool add, char *packet_addr,
				    int payload_offset, u8 pctype)
{
	int ret;

	if (fd_data->flex_filter) {
		u8 *payload;
		__be16 pattern = fd_data->flex_word;
		u16 off = fd_data->flex_offset;

		payload = packet_addr + payload_offset;

		/* If user provided vlan, offset payload by vlan header length */
		if (!!fd_data->vlan_tag)
			payload += VLAN_HLEN;

		*((__force __be16 *)(payload + off)) = pattern;
	}

	fd_data->pctype = pctype;
	ret = i40e_program_fdir_filter(fd_data, packet_addr, pf, add);
	if (ret) {
		dev_info(&pf->pdev->dev,
			 "PCTYPE:%d, Filter command send failed for fd_id:%d (ret = %d)\n",
			 fd_data->pctype, fd_data->fd_id, ret);
		/* Free the packet buffer since it wasn't added to the ring */
		return -EOPNOTSUPP;
	} else if (I40E_DEBUG_FD & pf->hw.debug_mask) {
		if (add)
			dev_info(&pf->pdev->dev,
				 "Filter OK for PCTYPE %d loc = %d\n",
				 fd_data->pctype, fd_data->fd_id);
		else
			dev_info(&pf->pdev->dev,
				 "Filter deleted for PCTYPE %d loc = %d\n",
				 fd_data->pctype, fd_data->fd_id);
	}

	return ret;
}

/**
 * i40e_change_filter_num - Prepare and program fdir filter
 * @ipv4: is layer 3 packet of version 4 or 6
 * @add: add or delete filter
 * @ipv4_filter_num: field to update
 * @ipv6_filter_num: field to update
 *
 * Update filter number field for pf.
 **/
static void i40e_change_filter_num(bool ipv4, bool add, u16 *ipv4_filter_num,
				   u16 *ipv6_filter_num)
{
	if (add) {
		if (ipv4)
			(*ipv4_filter_num)++;
		else
			(*ipv6_filter_num)++;
	} else {
		if (ipv4)
			(*ipv4_filter_num)--;
		else
			(*ipv6_filter_num)--;
	}
}

#define I40E_UDPIP_DUMMY_PACKET_LEN	42
#define I40E_UDPIP6_DUMMY_PACKET_LEN	62
/**
 * i40e_add_del_fdir_udp - Add/Remove UDP filters
 * @vsi: pointer to the targeted VSI
 * @fd_data: the flow director data required for the FDir descriptor
 * @add: true adds a filter, false removes it
 * @ipv4: true is v4, false is v6
 *
 * Returns 0 if the filters were successfully added or removed
 **/
static int i40e_add_del_fdir_udp(struct i40e_vsi *vsi,
				 struct i40e_fdir_filter *fd_data,
				 bool add,
				 bool ipv4)
{
	struct i40e_pf *pf = vsi->back;
	u8 *raw_packet;
	int ret;

	raw_packet = kzalloc(I40E_FDIR_MAX_RAW_PACKET_SIZE, GFP_KERNEL);
	if (!raw_packet)
		return -ENOMEM;

	i40e_create_dummy_udp_packet(raw_packet, ipv4, IPPROTO_UDP, fd_data);

	if (ipv4)
		ret = i40e_prepare_fdir_filter
			(pf, fd_data, add, raw_packet,
			 I40E_UDPIP_DUMMY_PACKET_LEN,
			 I40E_FILTER_PCTYPE_NONF_IPV4_UDP);
	else
		ret = i40e_prepare_fdir_filter
			(pf, fd_data, add, raw_packet,
			 I40E_UDPIP6_DUMMY_PACKET_LEN,
			 I40E_FILTER_PCTYPE_NONF_IPV6_UDP);

	if (ret) {
		kfree(raw_packet);
		return ret;
	}

	i40e_change_filter_num(ipv4, add, &pf->fd_udp4_filter_cnt,
			       &pf->fd_udp6_filter_cnt);

	return 0;
}

#define I40E_TCPIP_DUMMY_PACKET_LEN	54
#define I40E_TCPIP6_DUMMY_PACKET_LEN	74
/**
 * i40e_add_del_fdir_tcp - Add/Remove TCPv4 filters
 * @vsi: pointer to the targeted VSI
 * @fd_data: the flow director data required for the FDir descriptor
 * @add: true adds a filter, false removes it
 * @ipv4: true is v4, false is v6
 *
 * Returns 0 if the filters were successfully added or removed
 **/
static int i40e_add_del_fdir_tcp(struct i40e_vsi *vsi,
				 struct i40e_fdir_filter *fd_data,
				 bool add,
				 bool ipv4)
{
	struct i40e_pf *pf = vsi->back;
	u8 *raw_packet;
	int ret;

	raw_packet = kzalloc(I40E_FDIR_MAX_RAW_PACKET_SIZE, GFP_KERNEL);
	if (!raw_packet)
		return -ENOMEM;

	i40e_create_dummy_tcp_packet(raw_packet, ipv4, IPPROTO_TCP, fd_data);
	if (ipv4)
		ret = i40e_prepare_fdir_filter
			(pf, fd_data, add, raw_packet,
			 I40E_TCPIP_DUMMY_PACKET_LEN,
			 I40E_FILTER_PCTYPE_NONF_IPV4_TCP);
	else
		ret = i40e_prepare_fdir_filter
			(pf, fd_data, add, raw_packet,
			 I40E_TCPIP6_DUMMY_PACKET_LEN,
			 I40E_FILTER_PCTYPE_NONF_IPV6_TCP);

	if (ret) {
		kfree(raw_packet);
		return ret;
	}

	i40e_change_filter_num(ipv4, add, &pf->fd_tcp4_filter_cnt,
			       &pf->fd_tcp6_filter_cnt);

	if (add) {
		if (test_bit(I40E_FLAG_FD_ATR_ENA, pf->flags) &&
		    I40E_DEBUG_FD & pf->hw.debug_mask)
			dev_info(&pf->pdev->dev, "Forcing ATR off, sideband rules for TCP/IPv4 flow being applied\n");
		set_bit(__I40E_FD_ATR_AUTO_DISABLED, pf->state);
	}
	return 0;
}

#define I40E_SCTPIP_DUMMY_PACKET_LEN	46
#define I40E_SCTPIP6_DUMMY_PACKET_LEN	66
/**
 * i40e_add_del_fdir_sctp - Add/Remove SCTPv4 Flow Director filters for
 * a specific flow spec
 * @vsi: pointer to the targeted VSI
 * @fd_data: the flow director data required for the FDir descriptor
 * @add: true adds a filter, false removes it
 * @ipv4: true is v4, false is v6
 *
 * Returns 0 if the filters were successfully added or removed
 **/
static int i40e_add_del_fdir_sctp(struct i40e_vsi *vsi,
				  struct i40e_fdir_filter *fd_data,
				  bool add,
				  bool ipv4)
{
	struct i40e_pf *pf = vsi->back;
	u8 *raw_packet;
	int ret;

	raw_packet = kzalloc(I40E_FDIR_MAX_RAW_PACKET_SIZE, GFP_KERNEL);
	if (!raw_packet)
		return -ENOMEM;

	i40e_create_dummy_sctp_packet(raw_packet, ipv4, IPPROTO_SCTP, fd_data);

	if (ipv4)
		ret = i40e_prepare_fdir_filter
			(pf, fd_data, add, raw_packet,
			 I40E_SCTPIP_DUMMY_PACKET_LEN,
			 I40E_FILTER_PCTYPE_NONF_IPV4_SCTP);
	else
		ret = i40e_prepare_fdir_filter
			(pf, fd_data, add, raw_packet,
			 I40E_SCTPIP6_DUMMY_PACKET_LEN,
			 I40E_FILTER_PCTYPE_NONF_IPV6_SCTP);

	if (ret) {
		kfree(raw_packet);
		return ret;
	}

	i40e_change_filter_num(ipv4, add, &pf->fd_sctp4_filter_cnt,
			       &pf->fd_sctp6_filter_cnt);

	return 0;
}

#define I40E_IP_DUMMY_PACKET_LEN	34
#define I40E_IP6_DUMMY_PACKET_LEN	54
/**
 * i40e_add_del_fdir_ip - Add/Remove IPv4 Flow Director filters for
 * a specific flow spec
 * @vsi: pointer to the targeted VSI
 * @fd_data: the flow director data required for the FDir descriptor
 * @add: true adds a filter, false removes it
 * @ipv4: true is v4, false is v6
 *
 * Returns 0 if the filters were successfully added or removed
 **/
static int i40e_add_del_fdir_ip(struct i40e_vsi *vsi,
				struct i40e_fdir_filter *fd_data,
				bool add,
				bool ipv4)
{
	struct i40e_pf *pf = vsi->back;
	int payload_offset;
	u8 *raw_packet;
	int iter_start;
	int iter_end;
	int ret;
	int i;

	if (ipv4) {
		iter_start = I40E_FILTER_PCTYPE_NONF_IPV4_OTHER;
		iter_end = I40E_FILTER_PCTYPE_FRAG_IPV4;
	} else {
		iter_start = I40E_FILTER_PCTYPE_NONF_IPV6_OTHER;
		iter_end = I40E_FILTER_PCTYPE_FRAG_IPV6;
	}

	for (i = iter_start; i <= iter_end; i++) {
		raw_packet = kzalloc(I40E_FDIR_MAX_RAW_PACKET_SIZE, GFP_KERNEL);
		if (!raw_packet)
			return -ENOMEM;

		/* IPv6 no header option differs from IPv4 */
		(void)i40e_create_dummy_packet
			(raw_packet, ipv4, (ipv4) ? IPPROTO_IP : IPPROTO_NONE,
			 fd_data);

		payload_offset = (ipv4) ? I40E_IP_DUMMY_PACKET_LEN :
			I40E_IP6_DUMMY_PACKET_LEN;
		ret = i40e_prepare_fdir_filter(pf, fd_data, add, raw_packet,
					       payload_offset, i);
		if (ret)
			goto err;
	}

	i40e_change_filter_num(ipv4, add, &pf->fd_ip4_filter_cnt,
			       &pf->fd_ip6_filter_cnt);

	return 0;
err:
	kfree(raw_packet);
	return ret;
}

/**
 * i40e_add_del_fdir - Build raw packets to add/del fdir filter
 * @vsi: pointer to the targeted VSI
 * @input: filter to add or delete
 * @add: true adds a filter, false removes it
 *
 **/
int i40e_add_del_fdir(struct i40e_vsi *vsi,
		      struct i40e_fdir_filter *input, bool add)
{
	enum ip_ver { ipv6 = 0, ipv4 = 1 };
	struct i40e_pf *pf = vsi->back;
	int ret;

	switch (input->flow_type & ~FLOW_EXT) {
	case TCP_V4_FLOW:
		ret = i40e_add_del_fdir_tcp(vsi, input, add, ipv4);
		break;
	case UDP_V4_FLOW:
		ret = i40e_add_del_fdir_udp(vsi, input, add, ipv4);
		break;
	case SCTP_V4_FLOW:
		ret = i40e_add_del_fdir_sctp(vsi, input, add, ipv4);
		break;
	case TCP_V6_FLOW:
		ret = i40e_add_del_fdir_tcp(vsi, input, add, ipv6);
		break;
	case UDP_V6_FLOW:
		ret = i40e_add_del_fdir_udp(vsi, input, add, ipv6);
		break;
	case SCTP_V6_FLOW:
		ret = i40e_add_del_fdir_sctp(vsi, input, add, ipv6);
		break;
	case IP_USER_FLOW:
		switch (input->ipl4_proto) {
		case IPPROTO_TCP:
			ret = i40e_add_del_fdir_tcp(vsi, input, add, ipv4);
			break;
		case IPPROTO_UDP:
			ret = i40e_add_del_fdir_udp(vsi, input, add, ipv4);
			break;
		case IPPROTO_SCTP:
			ret = i40e_add_del_fdir_sctp(vsi, input, add, ipv4);
			break;
		case IPPROTO_IP:
			ret = i40e_add_del_fdir_ip(vsi, input, add, ipv4);
			break;
		default:
			/* We cannot support masking based on protocol */
			dev_info(&pf->pdev->dev, "Unsupported IPv4 protocol 0x%02x\n",
				 input->ipl4_proto);
			return -EINVAL;
		}
		break;
	case IPV6_USER_FLOW:
		switch (input->ipl4_proto) {
		case IPPROTO_TCP:
			ret = i40e_add_del_fdir_tcp(vsi, input, add, ipv6);
			break;
		case IPPROTO_UDP:
			ret = i40e_add_del_fdir_udp(vsi, input, add, ipv6);
			break;
		case IPPROTO_SCTP:
			ret = i40e_add_del_fdir_sctp(vsi, input, add, ipv6);
			break;
		case IPPROTO_IP:
			ret = i40e_add_del_fdir_ip(vsi, input, add, ipv6);
			break;
		default:
			/* We cannot support masking based on protocol */
			dev_info(&pf->pdev->dev, "Unsupported IPv6 protocol 0x%02x\n",
				 input->ipl4_proto);
			return -EINVAL;
		}
		break;
	default:
		dev_info(&pf->pdev->dev, "Unsupported flow type 0x%02x\n",
			 input->flow_type);
		return -EINVAL;
	}

	/* The buffer allocated here will be normally be freed by
	 * i40e_clean_fdir_tx_irq() as it reclaims resources after transmit
	 * completion. In the event of an error adding the buffer to the FDIR
	 * ring, it will immediately be freed. It may also be freed by
	 * i40e_clean_tx_ring() when closing the VSI.
	 */
	return ret;
}

/**
 * i40e_fd_handle_status - check the Programming Status for FD
 * @rx_ring: the Rx ring for this descriptor
 * @qword0_raw: qword0
 * @qword1: qword1 after le_to_cpu
 * @prog_id: the id originally used for programming
 *
 * This is used to verify if the FD programming or invalidation
 * requested by SW to the HW is successful or not and take actions accordingly.
 **/
static void i40e_fd_handle_status(struct i40e_ring *rx_ring, u64 qword0_raw,
				  u64 qword1, u8 prog_id)
{
	struct i40e_pf *pf = rx_ring->vsi->back;
	struct pci_dev *pdev = pf->pdev;
	struct i40e_16b_rx_wb_qw0 *qw0;
	u32 fcnt_prog, fcnt_avail;
	u32 error;

	qw0 = (struct i40e_16b_rx_wb_qw0 *)&qword0_raw;
	error = FIELD_GET(I40E_RX_PROG_STATUS_DESC_QW1_ERROR_MASK, qword1);

	if (error == BIT(I40E_RX_PROG_STATUS_DESC_FD_TBL_FULL_SHIFT)) {
		pf->fd_inv = le32_to_cpu(qw0->hi_dword.fd_id);
		if (qw0->hi_dword.fd_id != 0 ||
		    (I40E_DEBUG_FD & pf->hw.debug_mask))
			dev_warn(&pdev->dev, "ntuple filter loc = %d, could not be added\n",
				 pf->fd_inv);

		/* Check if the programming error is for ATR.
		 * If so, auto disable ATR and set a state for
		 * flush in progress. Next time we come here if flush is in
		 * progress do nothing, once flush is complete the state will
		 * be cleared.
		 */
		if (test_bit(__I40E_FD_FLUSH_REQUESTED, pf->state))
			return;

		pf->fd_add_err++;
		/* store the current atr filter count */
		pf->fd_atr_cnt = i40e_get_current_atr_cnt(pf);

		if (qw0->hi_dword.fd_id == 0 &&
		    test_bit(__I40E_FD_SB_AUTO_DISABLED, pf->state)) {
			/* These set_bit() calls aren't atomic with the
			 * test_bit() here, but worse case we potentially
			 * disable ATR and queue a flush right after SB
			 * support is re-enabled. That shouldn't cause an
			 * issue in practice
			 */
			set_bit(__I40E_FD_ATR_AUTO_DISABLED, pf->state);
			set_bit(__I40E_FD_FLUSH_REQUESTED, pf->state);
		}

		/* filter programming failed most likely due to table full */
		fcnt_prog = i40e_get_global_fd_count(pf);
		fcnt_avail = pf->fdir_pf_filter_count;
		/* If ATR is running fcnt_prog can quickly change,
		 * if we are very close to full, it makes sense to disable
		 * FD ATR/SB and then re-enable it when there is room.
		 */
		if (fcnt_prog >= (fcnt_avail - I40E_FDIR_BUFFER_FULL_MARGIN)) {
			if (test_bit(I40E_FLAG_FD_SB_ENA, pf->flags) &&
			    !test_and_set_bit(__I40E_FD_SB_AUTO_DISABLED,
					      pf->state))
				if (I40E_DEBUG_FD & pf->hw.debug_mask)
					dev_warn(&pdev->dev, "FD filter space full, new ntuple rules will not be added\n");
		}
	} else if (error == BIT(I40E_RX_PROG_STATUS_DESC_NO_FD_ENTRY_SHIFT)) {
		if (I40E_DEBUG_FD & pf->hw.debug_mask)
			dev_info(&pdev->dev, "ntuple filter fd_id = %d, could not be removed\n",
				 qw0->hi_dword.fd_id);
	}
}

/**
 * i40e_unmap_and_free_tx_resource - Release a Tx buffer
 * @ring:      the ring that owns the buffer
 * @tx_buffer: the buffer to free
 **/
static void i40e_unmap_and_free_tx_resource(struct i40e_ring *ring,
					    struct i40e_tx_buffer *tx_buffer)
{
	if (tx_buffer->skb) {
		if (tx_buffer->tx_flags & I40E_TX_FLAGS_FD_SB)
			kfree(tx_buffer->raw_buf);
		else if (ring_is_xdp(ring))
			xdp_return_frame(tx_buffer->xdpf);
		else
			dev_kfree_skb_any(tx_buffer->skb);
		if (dma_unmap_len(tx_buffer, len))
			dma_unmap_single(ring->dev,
					 dma_unmap_addr(tx_buffer, dma),
					 dma_unmap_len(tx_buffer, len),
					 DMA_TO_DEVICE);
	} else if (dma_unmap_len(tx_buffer, len)) {
		dma_unmap_page(ring->dev,
			       dma_unmap_addr(tx_buffer, dma),
			       dma_unmap_len(tx_buffer, len),
			       DMA_TO_DEVICE);
	}

	tx_buffer->next_to_watch = NULL;
	tx_buffer->skb = NULL;
	dma_unmap_len_set(tx_buffer, len, 0);
	/* tx_buffer must be completely set up in the transmit path */
}

/**
 * i40e_clean_tx_ring - Free any empty Tx buffers
 * @tx_ring: ring to be cleaned
 **/
void i40e_clean_tx_ring(struct i40e_ring *tx_ring)
{
	unsigned long bi_size;
	u16 i;

	if (ring_is_xdp(tx_ring) && tx_ring->xsk_pool) {
		i40e_xsk_clean_tx_ring(tx_ring);
	} else {
		/* ring already cleared, nothing to do */
		if (!tx_ring->tx_bi)
			return;

		/* Free all the Tx ring sk_buffs */
		for (i = 0; i < tx_ring->count; i++)
			i40e_unmap_and_free_tx_resource(tx_ring,
							&tx_ring->tx_bi[i]);
	}

	bi_size = sizeof(struct i40e_tx_buffer) * tx_ring->count;
	memset(tx_ring->tx_bi, 0, bi_size);

	/* Zero out the descriptor ring */
	memset(tx_ring->desc, 0, tx_ring->size);

	tx_ring->next_to_use = 0;
	tx_ring->next_to_clean = 0;

	if (!tx_ring->netdev)
		return;

	/* cleanup Tx queue statistics */
	netdev_tx_reset_queue(txring_txq(tx_ring));
}

/**
 * i40e_free_tx_resources - Free Tx resources per queue
 * @tx_ring: Tx descriptor ring for a specific queue
 *
 * Free all transmit software resources
 **/
void i40e_free_tx_resources(struct i40e_ring *tx_ring)
{
	i40e_clean_tx_ring(tx_ring);
	kfree(tx_ring->tx_bi);
	tx_ring->tx_bi = NULL;

	if (tx_ring->desc) {
		dma_free_coherent(tx_ring->dev, tx_ring->size,
				  tx_ring->desc, tx_ring->dma);
		tx_ring->desc = NULL;
	}
}

/**
 * i40e_get_tx_pending - how many tx descriptors not processed
 * @ring: the ring of descriptors
 * @in_sw: use SW variables
 *
 * Since there is no access to the ring head register
 * in XL710, we need to use our local copies
 **/
u32 i40e_get_tx_pending(struct i40e_ring *ring, bool in_sw)
{
	u32 head, tail;

	if (!in_sw) {
		head = i40e_get_head(ring);
		tail = readl(ring->tail);
	} else {
		head = ring->next_to_clean;
		tail = ring->next_to_use;
	}

	if (head != tail)
		return (head < tail) ?
			tail - head : (tail + ring->count - head);

	return 0;
}

/**
 * i40e_detect_recover_hung - Function to detect and recover hung_queues
 * @pf: pointer to PF struct
 *
 * LAN VSI has netdev and netdev has TX queues. This function is to check
 * each of those TX queues if they are hung, trigger recovery by issuing
 * SW interrupt.
 **/
void i40e_detect_recover_hung(struct i40e_pf *pf)
{
	struct i40e_vsi *vsi = i40e_pf_get_main_vsi(pf);
	struct i40e_ring *tx_ring = NULL;
	struct net_device *netdev;
	unsigned int i;
	int packets;

	if (!vsi)
		return;

	if (test_bit(__I40E_VSI_DOWN, vsi->state))
		return;

	netdev = vsi->netdev;
	if (!netdev)
		return;

	if (!netif_carrier_ok(netdev))
		return;

	for (i = 0; i < vsi->num_queue_pairs; i++) {
		tx_ring = vsi->tx_rings[i];
		if (tx_ring && tx_ring->desc) {
			/* If packet counter has not changed the queue is
			 * likely stalled, so force an interrupt for this
			 * queue.
			 *
			 * prev_pkt_ctr would be negative if there was no
			 * pending work.
			 */
			packets = tx_ring->stats.packets & INT_MAX;
			if (tx_ring->tx_stats.prev_pkt_ctr == packets) {
				i40e_force_wb(vsi, tx_ring->q_vector);
				continue;
			}

			/* Memory barrier between read of packet count and call
			 * to i40e_get_tx_pending()
			 */
			smp_rmb();
			tx_ring->tx_stats.prev_pkt_ctr =
			    i40e_get_tx_pending(tx_ring, true) ? packets : -1;
		}
	}
}

/**
 * i40e_clean_tx_irq - Reclaim resources after transmit completes
 * @vsi: the VSI we care about
 * @tx_ring: Tx ring to clean
 * @napi_budget: Used to determine if we are in netpoll
 * @tx_cleaned: Out parameter set to the number of TXes cleaned
 *
 * Returns true if there's any budget left (e.g. the clean is finished)
 **/
static bool i40e_clean_tx_irq(struct i40e_vsi *vsi,
			      struct i40e_ring *tx_ring, int napi_budget,
			      unsigned int *tx_cleaned)
{
	int i = tx_ring->next_to_clean;
	struct i40e_tx_buffer *tx_buf;
	struct i40e_tx_desc *tx_head;
	struct i40e_tx_desc *tx_desc;
	unsigned int total_bytes = 0, total_packets = 0;
	unsigned int budget = vsi->work_limit;

	tx_buf = &tx_ring->tx_bi[i];
	tx_desc = I40E_TX_DESC(tx_ring, i);
	i -= tx_ring->count;

	tx_head = I40E_TX_DESC(tx_ring, i40e_get_head(tx_ring));

	do {
		struct i40e_tx_desc *eop_desc = tx_buf->next_to_watch;

		/* if next_to_watch is not set then there is no work pending */
		if (!eop_desc)
			break;

		/* prevent any other reads prior to eop_desc */
		smp_rmb();

		i40e_trace(clean_tx_irq, tx_ring, tx_desc, tx_buf);
		/* we have caught up to head, no work left to do */
		if (tx_head == tx_desc)
			break;

		/* clear next_to_watch to prevent false hangs */
		tx_buf->next_to_watch = NULL;

		/* update the statistics for this packet */
		total_bytes += tx_buf->bytecount;
		total_packets += tx_buf->gso_segs;

		/* free the skb/XDP data */
		if (ring_is_xdp(tx_ring))
			xdp_return_frame(tx_buf->xdpf);
		else
			napi_consume_skb(tx_buf->skb, napi_budget);

		/* unmap skb header data */
		dma_unmap_single(tx_ring->dev,
				 dma_unmap_addr(tx_buf, dma),
				 dma_unmap_len(tx_buf, len),
				 DMA_TO_DEVICE);

		/* clear tx_buffer data */
		tx_buf->skb = NULL;
		dma_unmap_len_set(tx_buf, len, 0);

		/* unmap remaining buffers */
		while (tx_desc != eop_desc) {
			i40e_trace(clean_tx_irq_unmap,
				   tx_ring, tx_desc, tx_buf);

			tx_buf++;
			tx_desc++;
			i++;
			if (unlikely(!i)) {
				i -= tx_ring->count;
				tx_buf = tx_ring->tx_bi;
				tx_desc = I40E_TX_DESC(tx_ring, 0);
			}

			/* unmap any remaining paged data */
			if (dma_unmap_len(tx_buf, len)) {
				dma_unmap_page(tx_ring->dev,
					       dma_unmap_addr(tx_buf, dma),
					       dma_unmap_len(tx_buf, len),
					       DMA_TO_DEVICE);
				dma_unmap_len_set(tx_buf, len, 0);
			}
		}

		/* move us one more past the eop_desc for start of next pkt */
		tx_buf++;
		tx_desc++;
		i++;
		if (unlikely(!i)) {
			i -= tx_ring->count;
			tx_buf = tx_ring->tx_bi;
			tx_desc = I40E_TX_DESC(tx_ring, 0);
		}

		prefetch(tx_desc);

		/* update budget accounting */
		budget--;
	} while (likely(budget));

	i += tx_ring->count;
	tx_ring->next_to_clean = i;
	i40e_update_tx_stats(tx_ring, total_packets, total_bytes);
	i40e_arm_wb(tx_ring, vsi, budget);

	if (ring_is_xdp(tx_ring))
		return !!budget;

	/* notify netdev of completed buffers */
	netdev_tx_completed_queue(txring_txq(tx_ring),
				  total_packets, total_bytes);

#define TX_WAKE_THRESHOLD ((s16)(DESC_NEEDED * 2))
	if (unlikely(total_packets && netif_carrier_ok(tx_ring->netdev) &&
		     (I40E_DESC_UNUSED(tx_ring) >= TX_WAKE_THRESHOLD))) {
		/* Make sure that anybody stopping the queue after this
		 * sees the new next_to_clean.
		 */
		smp_mb();
		if (__netif_subqueue_stopped(tx_ring->netdev,
					     tx_ring->queue_index) &&
		   !test_bit(__I40E_VSI_DOWN, vsi->state)) {
			netif_wake_subqueue(tx_ring->netdev,
					    tx_ring->queue_index);
			++tx_ring->tx_stats.restart_queue;
		}
	}

	*tx_cleaned = total_packets;
	return !!budget;
}

/**
 * i40e_enable_wb_on_itr - Arm hardware to do a wb, interrupts are not enabled
 * @vsi: the VSI we care about
 * @q_vector: the vector on which to enable writeback
 *
 **/
static void i40e_enable_wb_on_itr(struct i40e_vsi *vsi,
				  struct i40e_q_vector *q_vector)
{
	u16 flags = q_vector->tx.ring[0].flags;
	u32 val;

	if (!(flags & I40E_TXR_FLAGS_WB_ON_ITR))
		return;

	if (q_vector->arm_wb_state)
		return;

	if (test_bit(I40E_FLAG_MSIX_ENA, vsi->back->flags)) {
		val = I40E_PFINT_DYN_CTLN_WB_ON_ITR_MASK |
		      I40E_PFINT_DYN_CTLN_ITR_INDX_MASK; /* set noitr */

		wr32(&vsi->back->hw,
		     I40E_PFINT_DYN_CTLN(q_vector->reg_idx),
		     val);
	} else {
		val = I40E_PFINT_DYN_CTL0_WB_ON_ITR_MASK |
		      I40E_PFINT_DYN_CTL0_ITR_INDX_MASK; /* set noitr */

		wr32(&vsi->back->hw, I40E_PFINT_DYN_CTL0, val);
	}
	q_vector->arm_wb_state = true;
}

/**
 * i40e_force_wb - Issue SW Interrupt so HW does a wb
 * @vsi: the VSI we care about
 * @q_vector: the vector  on which to force writeback
 *
 **/
void i40e_force_wb(struct i40e_vsi *vsi, struct i40e_q_vector *q_vector)
{
	if (test_bit(I40E_FLAG_MSIX_ENA, vsi->back->flags)) {
		u32 val = I40E_PFINT_DYN_CTLN_INTENA_MASK |
			  I40E_PFINT_DYN_CTLN_ITR_INDX_MASK | /* set noitr */
			  I40E_PFINT_DYN_CTLN_SWINT_TRIG_MASK |
			  I40E_PFINT_DYN_CTLN_SW_ITR_INDX_ENA_MASK;
			  /* allow 00 to be written to the index */

		wr32(&vsi->back->hw,
		     I40E_PFINT_DYN_CTLN(q_vector->reg_idx), val);
	} else {
		u32 val = I40E_PFINT_DYN_CTL0_INTENA_MASK |
			  I40E_PFINT_DYN_CTL0_ITR_INDX_MASK | /* set noitr */
			  I40E_PFINT_DYN_CTL0_SWINT_TRIG_MASK |
			  I40E_PFINT_DYN_CTL0_SW_ITR_INDX_ENA_MASK;
			/* allow 00 to be written to the index */

		wr32(&vsi->back->hw, I40E_PFINT_DYN_CTL0, val);
	}
}

static inline bool i40e_container_is_rx(struct i40e_q_vector *q_vector,
					struct i40e_ring_container *rc)
{
	return &q_vector->rx == rc;
}

static inline unsigned int i40e_itr_divisor(struct i40e_q_vector *q_vector)
{
	unsigned int divisor;

	switch (q_vector->vsi->back->hw.phy.link_info.link_speed) {
	case I40E_LINK_SPEED_40GB:
		divisor = I40E_ITR_ADAPTIVE_MIN_INC * 1024;
		break;
	case I40E_LINK_SPEED_25GB:
	case I40E_LINK_SPEED_20GB:
		divisor = I40E_ITR_ADAPTIVE_MIN_INC * 512;
		break;
	default:
	case I40E_LINK_SPEED_10GB:
		divisor = I40E_ITR_ADAPTIVE_MIN_INC * 256;
		break;
	case I40E_LINK_SPEED_1GB:
	case I40E_LINK_SPEED_100MB:
		divisor = I40E_ITR_ADAPTIVE_MIN_INC * 32;
		break;
	}

	return divisor;
}

/**
 * i40e_update_itr - update the dynamic ITR value based on statistics
 * @q_vector: structure containing interrupt and ring information
 * @rc: structure containing ring performance data
 *
 * Stores a new ITR value based on packets and byte
 * counts during the last interrupt.  The advantage of per interrupt
 * computation is faster updates and more accurate ITR for the current
 * traffic pattern.  Constants in this function were computed
 * based on theoretical maximum wire speed and thresholds were set based
 * on testing data as well as attempting to minimize response time
 * while increasing bulk throughput.
 **/
static void i40e_update_itr(struct i40e_q_vector *q_vector,
			    struct i40e_ring_container *rc)
{
	unsigned int avg_wire_size, packets, bytes, itr;
	unsigned long next_update = jiffies;

	/* If we don't have any rings just leave ourselves set for maximum
	 * possible latency so we take ourselves out of the equation.
	 */
	if (!rc->ring || !ITR_IS_DYNAMIC(rc->ring->itr_setting))
		return;

	/* For Rx we want to push the delay up and default to low latency.
	 * for Tx we want to pull the delay down and default to high latency.
	 */
	itr = i40e_container_is_rx(q_vector, rc) ?
	      I40E_ITR_ADAPTIVE_MIN_USECS | I40E_ITR_ADAPTIVE_LATENCY :
	      I40E_ITR_ADAPTIVE_MAX_USECS | I40E_ITR_ADAPTIVE_LATENCY;

	/* If we didn't update within up to 1 - 2 jiffies we can assume
	 * that either packets are coming in so slow there hasn't been
	 * any work, or that there is so much work that NAPI is dealing
	 * with interrupt moderation and we don't need to do anything.
	 */
	if (time_after(next_update, rc->next_update))
		goto clear_counts;

	/* If itr_countdown is set it means we programmed an ITR within
	 * the last 4 interrupt cycles. This has a side effect of us
	 * potentially firing an early interrupt. In order to work around
	 * this we need to throw out any data received for a few
	 * interrupts following the update.
	 */
	if (q_vector->itr_countdown) {
		itr = rc->target_itr;
		goto clear_counts;
	}

	packets = rc->total_packets;
	bytes = rc->total_bytes;

	if (i40e_container_is_rx(q_vector, rc)) {
		/* If Rx there are 1 to 4 packets and bytes are less than
		 * 9000 assume insufficient data to use bulk rate limiting
		 * approach unless Tx is already in bulk rate limiting. We
		 * are likely latency driven.
		 */
		if (packets && packets < 4 && bytes < 9000 &&
		    (q_vector->tx.target_itr & I40E_ITR_ADAPTIVE_LATENCY)) {
			itr = I40E_ITR_ADAPTIVE_LATENCY;
			goto adjust_by_size;
		}
	} else if (packets < 4) {
		/* If we have Tx and Rx ITR maxed and Tx ITR is running in
		 * bulk mode and we are receiving 4 or fewer packets just
		 * reset the ITR_ADAPTIVE_LATENCY bit for latency mode so
		 * that the Rx can relax.
		 */
		if (rc->target_itr == I40E_ITR_ADAPTIVE_MAX_USECS &&
		    (q_vector->rx.target_itr & I40E_ITR_MASK) ==
		     I40E_ITR_ADAPTIVE_MAX_USECS)
			goto clear_counts;
	} else if (packets > 32) {
		/* If we have processed over 32 packets in a single interrupt
		 * for Tx assume we need to switch over to "bulk" mode.
		 */
		rc->target_itr &= ~I40E_ITR_ADAPTIVE_LATENCY;
	}

	/* We have no packets to actually measure against. This means
	 * either one of the other queues on this vector is active or
	 * we are a Tx queue doing TSO with too high of an interrupt rate.
	 *
	 * Between 4 and 56 we can assume that our current interrupt delay
	 * is only slightly too low. As such we should increase it by a small
	 * fixed amount.
	 */
	if (packets < 56) {
		itr = rc->target_itr + I40E_ITR_ADAPTIVE_MIN_INC;
		if ((itr & I40E_ITR_MASK) > I40E_ITR_ADAPTIVE_MAX_USECS) {
			itr &= I40E_ITR_ADAPTIVE_LATENCY;
			itr += I40E_ITR_ADAPTIVE_MAX_USECS;
		}
		goto clear_counts;
	}

	if (packets <= 256) {
		itr = min(q_vector->tx.current_itr, q_vector->rx.current_itr);
		itr &= I40E_ITR_MASK;

		/* Between 56 and 112 is our "goldilocks" zone where we are
		 * working out "just right". Just report that our current
		 * ITR is good for us.
		 */
		if (packets <= 112)
			goto clear_counts;

		/* If packet count is 128 or greater we are likely looking
		 * at a slight overrun of the delay we want. Try halving
		 * our delay to see if that will cut the number of packets
		 * in half per interrupt.
		 */
		itr /= 2;
		itr &= I40E_ITR_MASK;
		if (itr < I40E_ITR_ADAPTIVE_MIN_USECS)
			itr = I40E_ITR_ADAPTIVE_MIN_USECS;

		goto clear_counts;
	}

	/* The paths below assume we are dealing with a bulk ITR since
	 * number of packets is greater than 256. We are just going to have
	 * to compute a value and try to bring the count under control,
	 * though for smaller packet sizes there isn't much we can do as
	 * NAPI polling will likely be kicking in sooner rather than later.
	 */
	itr = I40E_ITR_ADAPTIVE_BULK;

adjust_by_size:
	/* If packet counts are 256 or greater we can assume we have a gross
	 * overestimation of what the rate should be. Instead of trying to fine
	 * tune it just use the formula below to try and dial in an exact value
	 * give the current packet size of the frame.
	 */
	avg_wire_size = bytes / packets;

	/* The following is a crude approximation of:
	 *  wmem_default / (size + overhead) = desired_pkts_per_int
	 *  rate / bits_per_byte / (size + ethernet overhead) = pkt_rate
	 *  (desired_pkt_rate / pkt_rate) * usecs_per_sec = ITR value
	 *
	 * Assuming wmem_default is 212992 and overhead is 640 bytes per
	 * packet, (256 skb, 64 headroom, 320 shared info), we can reduce the
	 * formula down to
	 *
	 *  (170 * (size + 24)) / (size + 640) = ITR
	 *
	 * We first do some math on the packet size and then finally bitshift
	 * by 8 after rounding up. We also have to account for PCIe link speed
	 * difference as ITR scales based on this.
	 */
	if (avg_wire_size <= 60) {
		/* Start at 250k ints/sec */
		avg_wire_size = 4096;
	} else if (avg_wire_size <= 380) {
		/* 250K ints/sec to 60K ints/sec */
		avg_wire_size *= 40;
		avg_wire_size += 1696;
	} else if (avg_wire_size <= 1084) {
		/* 60K ints/sec to 36K ints/sec */
		avg_wire_size *= 15;
		avg_wire_size += 11452;
	} else if (avg_wire_size <= 1980) {
		/* 36K ints/sec to 30K ints/sec */
		avg_wire_size *= 5;
		avg_wire_size += 22420;
	} else {
		/* plateau at a limit of 30K ints/sec */
		avg_wire_size = 32256;
	}

	/* If we are in low latency mode halve our delay which doubles the
	 * rate to somewhere between 100K to 16K ints/sec
	 */
	if (itr & I40E_ITR_ADAPTIVE_LATENCY)
		avg_wire_size /= 2;

	/* Resultant value is 256 times larger than it needs to be. This
	 * gives us room to adjust the value as needed to either increase
	 * or decrease the value based on link speeds of 10G, 2.5G, 1G, etc.
	 *
	 * Use addition as we have already recorded the new latency flag
	 * for the ITR value.
	 */
	itr += DIV_ROUND_UP(avg_wire_size, i40e_itr_divisor(q_vector)) *
	       I40E_ITR_ADAPTIVE_MIN_INC;

	if ((itr & I40E_ITR_MASK) > I40E_ITR_ADAPTIVE_MAX_USECS) {
		itr &= I40E_ITR_ADAPTIVE_LATENCY;
		itr += I40E_ITR_ADAPTIVE_MAX_USECS;
	}

clear_counts:
	/* write back value */
	rc->target_itr = itr;

	/* next update should occur within next jiffy */
	rc->next_update = next_update + 1;

	rc->total_bytes = 0;
	rc->total_packets = 0;
}

static struct i40e_rx_buffer *i40e_rx_bi(struct i40e_ring *rx_ring, u32 idx)
{
	return &rx_ring->rx_bi[idx];
}

/**
 * i40e_reuse_rx_page - page flip buffer and store it back on the ring
 * @rx_ring: rx descriptor ring to store buffers on
 * @old_buff: donor buffer to have page reused
 *
 * Synchronizes page for reuse by the adapter
 **/
static void i40e_reuse_rx_page(struct i40e_ring *rx_ring,
			       struct i40e_rx_buffer *old_buff)
{
	struct i40e_rx_buffer *new_buff;
	u16 nta = rx_ring->next_to_alloc;

	new_buff = i40e_rx_bi(rx_ring, nta);

	/* update, and store next to alloc */
	nta++;
	rx_ring->next_to_alloc = (nta < rx_ring->count) ? nta : 0;

	/* transfer page from old buffer to new buffer */
	new_buff->dma		= old_buff->dma;
	new_buff->page		= old_buff->page;
	new_buff->page_offset	= old_buff->page_offset;
	new_buff->pagecnt_bias	= old_buff->pagecnt_bias;

	/* clear contents of buffer_info */
	old_buff->page = NULL;
}

/**
 * i40e_clean_programming_status - clean the programming status descriptor
 * @rx_ring: the rx ring that has this descriptor
 * @qword0_raw: qword0
 * @qword1: qword1 representing status_error_len in CPU ordering
 *
 * Flow director should handle FD_FILTER_STATUS to check its filter programming
 * status being successful or not and take actions accordingly. FCoE should
 * handle its context/filter programming/invalidation status and take actions.
 *
 * Returns an i40e_rx_buffer to reuse if the cleanup occurred, otherwise NULL.
 **/
void i40e_clean_programming_status(struct i40e_ring *rx_ring, u64 qword0_raw,
				   u64 qword1)
{
	u8 id;

	id = FIELD_GET(I40E_RX_PROG_STATUS_DESC_QW1_PROGID_MASK, qword1);

	if (id == I40E_RX_PROG_STATUS_DESC_FD_FILTER_STATUS)
		i40e_fd_handle_status(rx_ring, qword0_raw, qword1, id);
}

/**
 * i40e_setup_tx_descriptors - Allocate the Tx descriptors
 * @tx_ring: the tx ring to set up
 *
 * Return 0 on success, negative on error
 **/
int i40e_setup_tx_descriptors(struct i40e_ring *tx_ring)
{
	struct device *dev = tx_ring->dev;
	int bi_size;

	if (!dev)
		return -ENOMEM;

	/* warn if we are about to overwrite the pointer */
	WARN_ON(tx_ring->tx_bi);
	bi_size = sizeof(struct i40e_tx_buffer) * tx_ring->count;
	tx_ring->tx_bi = kzalloc(bi_size, GFP_KERNEL);
	if (!tx_ring->tx_bi)
		goto err;

	u64_stats_init(&tx_ring->syncp);

	/* round up to nearest 4K */
	tx_ring->size = tx_ring->count * sizeof(struct i40e_tx_desc);
	/* add u32 for head writeback, align after this takes care of
	 * guaranteeing this is at least one cache line in size
	 */
	tx_ring->size += sizeof(u32);
	tx_ring->size = ALIGN(tx_ring->size, 4096);
	tx_ring->desc = dma_alloc_coherent(dev, tx_ring->size,
					   &tx_ring->dma, GFP_KERNEL);
	if (!tx_ring->desc) {
		dev_info(dev, "Unable to allocate memory for the Tx descriptor ring, size=%d\n",
			 tx_ring->size);
		goto err;
	}

	tx_ring->next_to_use = 0;
	tx_ring->next_to_clean = 0;
	tx_ring->tx_stats.prev_pkt_ctr = -1;
	return 0;

err:
	kfree(tx_ring->tx_bi);
	tx_ring->tx_bi = NULL;
	return -ENOMEM;
}

static void i40e_clear_rx_bi(struct i40e_ring *rx_ring)
{
	memset(rx_ring->rx_bi, 0, sizeof(*rx_ring->rx_bi) * rx_ring->count);
}

/**
 * i40e_clean_rx_ring - Free Rx buffers
 * @rx_ring: ring to be cleaned
 **/
void i40e_clean_rx_ring(struct i40e_ring *rx_ring)
{
	u16 i;

	/* ring already cleared, nothing to do */
	if (!rx_ring->rx_bi)
		return;

	if (rx_ring->xsk_pool) {
		i40e_xsk_clean_rx_ring(rx_ring);
		goto skip_free;
	}

	/* Free all the Rx ring sk_buffs */
	for (i = 0; i < rx_ring->count; i++) {
		struct i40e_rx_buffer *rx_bi = i40e_rx_bi(rx_ring, i);

		if (!rx_bi->page)
			continue;

		/* Invalidate cache lines that may have been written to by
		 * device so that we avoid corrupting memory.
		 */
		dma_sync_single_range_for_cpu(rx_ring->dev,
					      rx_bi->dma,
					      rx_bi->page_offset,
					      rx_ring->rx_buf_len,
					      DMA_FROM_DEVICE);

		/* free resources associated with mapping */
		dma_unmap_page_attrs(rx_ring->dev, rx_bi->dma,
				     i40e_rx_pg_size(rx_ring),
				     DMA_FROM_DEVICE,
				     I40E_RX_DMA_ATTR);

		__page_frag_cache_drain(rx_bi->page, rx_bi->pagecnt_bias);

		rx_bi->page = NULL;
		rx_bi->page_offset = 0;
	}

skip_free:
	if (rx_ring->xsk_pool)
		i40e_clear_rx_bi_zc(rx_ring);
	else
		i40e_clear_rx_bi(rx_ring);

	/* Zero out the descriptor ring */
	memset(rx_ring->desc, 0, rx_ring->size);

	rx_ring->next_to_alloc = 0;
	rx_ring->next_to_clean = 0;
	rx_ring->next_to_process = 0;
	rx_ring->next_to_use = 0;
}

/**
 * i40e_free_rx_resources - Free Rx resources
 * @rx_ring: ring to clean the resources from
 *
 * Free all receive software resources
 **/
void i40e_free_rx_resources(struct i40e_ring *rx_ring)
{
	i40e_clean_rx_ring(rx_ring);
	if (rx_ring->vsi->type == I40E_VSI_MAIN)
		xdp_rxq_info_unreg(&rx_ring->xdp_rxq);
	rx_ring->xdp_prog = NULL;
	kfree(rx_ring->rx_bi);
	rx_ring->rx_bi = NULL;

	if (rx_ring->desc) {
		dma_free_coherent(rx_ring->dev, rx_ring->size,
				  rx_ring->desc, rx_ring->dma);
		rx_ring->desc = NULL;
	}
}

/**
 * i40e_setup_rx_descriptors - Allocate Rx descriptors
 * @rx_ring: Rx descriptor ring (for a specific queue) to setup
 *
 * Returns 0 on success, negative on failure
 **/
int i40e_setup_rx_descriptors(struct i40e_ring *rx_ring)
{
	struct device *dev = rx_ring->dev;

	u64_stats_init(&rx_ring->syncp);

	/* Round up to nearest 4K */
	rx_ring->size = rx_ring->count * sizeof(union i40e_rx_desc);
	rx_ring->size = ALIGN(rx_ring->size, 4096);
	rx_ring->desc = dma_alloc_coherent(dev, rx_ring->size,
					   &rx_ring->dma, GFP_KERNEL);

	if (!rx_ring->desc) {
		dev_info(dev, "Unable to allocate memory for the Rx descriptor ring, size=%d\n",
			 rx_ring->size);
		return -ENOMEM;
	}

	rx_ring->next_to_alloc = 0;
	rx_ring->next_to_clean = 0;
	rx_ring->next_to_process = 0;
	rx_ring->next_to_use = 0;

	rx_ring->xdp_prog = rx_ring->vsi->xdp_prog;

	rx_ring->rx_bi =
		kcalloc(rx_ring->count, sizeof(*rx_ring->rx_bi), GFP_KERNEL);
	if (!rx_ring->rx_bi)
		return -ENOMEM;

	return 0;
}

/**
 * i40e_release_rx_desc - Store the new tail and head values
 * @rx_ring: ring to bump
 * @val: new head index
 **/
void i40e_release_rx_desc(struct i40e_ring *rx_ring, u32 val)
{
	rx_ring->next_to_use = val;

	/* update next to alloc since we have filled the ring */
	rx_ring->next_to_alloc = val;

	/* Force memory writes to complete before letting h/w
	 * know there are new descriptors to fetch.  (Only
	 * applicable for weak-ordered memory model archs,
	 * such as IA-64).
	 */
	wmb();
	writel(val, rx_ring->tail);
}

#if (PAGE_SIZE >= 8192)
static unsigned int i40e_rx_frame_truesize(struct i40e_ring *rx_ring,
					   unsigned int size)
{
	unsigned int truesize;

	truesize = rx_ring->rx_offset ?
		SKB_DATA_ALIGN(size + rx_ring->rx_offset) +
		SKB_DATA_ALIGN(sizeof(struct skb_shared_info)) :
		SKB_DATA_ALIGN(size);
	return truesize;
}
#endif

/**
 * i40e_alloc_mapped_page - recycle or make a new page
 * @rx_ring: ring to use
 * @bi: rx_buffer struct to modify
 *
 * Returns true if the page was successfully allocated or
 * reused.
 **/
static bool i40e_alloc_mapped_page(struct i40e_ring *rx_ring,
				   struct i40e_rx_buffer *bi)
{
	struct page *page = bi->page;
	dma_addr_t dma;

	/* since we are recycling buffers we should seldom need to alloc */
	if (likely(page)) {
		rx_ring->rx_stats.page_reuse_count++;
		return true;
	}

	/* alloc new page for storage */
	page = dev_alloc_pages(i40e_rx_pg_order(rx_ring));
	if (unlikely(!page)) {
		rx_ring->rx_stats.alloc_page_failed++;
		return false;
	}

	rx_ring->rx_stats.page_alloc_count++;

	/* map page for use */
	dma = dma_map_page_attrs(rx_ring->dev, page, 0,
				 i40e_rx_pg_size(rx_ring),
				 DMA_FROM_DEVICE,
				 I40E_RX_DMA_ATTR);

	/* if mapping failed free memory back to system since
	 * there isn't much point in holding memory we can't use
	 */
	if (dma_mapping_error(rx_ring->dev, dma)) {
		__free_pages(page, i40e_rx_pg_order(rx_ring));
		rx_ring->rx_stats.alloc_page_failed++;
		return false;
	}

	bi->dma = dma;
	bi->page = page;
	bi->page_offset = rx_ring->rx_offset;
	page_ref_add(page, USHRT_MAX - 1);
	bi->pagecnt_bias = USHRT_MAX;

	return true;
}

/**
 * i40e_alloc_rx_buffers - Replace used receive buffers
 * @rx_ring: ring to place buffers on
 * @cleaned_count: number of buffers to replace
 *
 * Returns false if all allocations were successful, true if any fail
 **/
bool i40e_alloc_rx_buffers(struct i40e_ring *rx_ring, u16 cleaned_count)
{
	u16 ntu = rx_ring->next_to_use;
	union i40e_rx_desc *rx_desc;
	struct i40e_rx_buffer *bi;

	/* do nothing if no valid netdev defined */
	if (!rx_ring->netdev || !cleaned_count)
		return false;

	rx_desc = I40E_RX_DESC(rx_ring, ntu);
	bi = i40e_rx_bi(rx_ring, ntu);

	do {
		if (!i40e_alloc_mapped_page(rx_ring, bi))
			goto no_buffers;

		/* sync the buffer for use by the device */
		dma_sync_single_range_for_device(rx_ring->dev, bi->dma,
						 bi->page_offset,
						 rx_ring->rx_buf_len,
						 DMA_FROM_DEVICE);

		/* Refresh the desc even if buffer_addrs didn't change
		 * because each write-back erases this info.
		 */
		rx_desc->read.pkt_addr = cpu_to_le64(bi->dma + bi->page_offset);

		rx_desc++;
		bi++;
		ntu++;
		if (unlikely(ntu == rx_ring->count)) {
			rx_desc = I40E_RX_DESC(rx_ring, 0);
			bi = i40e_rx_bi(rx_ring, 0);
			ntu = 0;
		}

		/* clear the status bits for the next_to_use descriptor */
		rx_desc->wb.qword1.status_error_len = 0;

		cleaned_count--;
	} while (cleaned_count);

	if (rx_ring->next_to_use != ntu)
		i40e_release_rx_desc(rx_ring, ntu);

	return false;

no_buffers:
	if (rx_ring->next_to_use != ntu)
		i40e_release_rx_desc(rx_ring, ntu);

	/* make sure to come back via polling to try again after
	 * allocation failure
	 */
	return true;
}

/**
 * i40e_rx_checksum - Indicate in skb if hw indicated a good cksum
 * @vsi: the VSI we care about
 * @skb: skb currently being received and modified
 * @rx_desc: the receive descriptor
 **/
static inline void i40e_rx_checksum(struct i40e_vsi *vsi,
				    struct sk_buff *skb,
				    union i40e_rx_desc *rx_desc)
{
	struct libeth_rx_pt decoded;
	u32 rx_error, rx_status;
	bool ipv4, ipv6;
	u8 ptype;
	u64 qword;

<<<<<<< HEAD
	qword = le64_to_cpu(rx_desc->wb.qword1.status_error_len);
	ptype = FIELD_GET(I40E_RXD_QW1_PTYPE_MASK, qword);
	rx_error = FIELD_GET(I40E_RXD_QW1_ERROR_MASK, qword);
	rx_status = FIELD_GET(I40E_RXD_QW1_STATUS_MASK, qword);
	decoded = decode_rx_desc_ptype(ptype);

=======
>>>>>>> 0c383648
	skb->ip_summed = CHECKSUM_NONE;

	qword = le64_to_cpu(rx_desc->wb.qword1.status_error_len);
	ptype = FIELD_GET(I40E_RXD_QW1_PTYPE_MASK, qword);

	decoded = libie_rx_pt_parse(ptype);
	if (!libeth_rx_pt_has_checksum(vsi->netdev, decoded))
		return;

	rx_error = FIELD_GET(I40E_RXD_QW1_ERROR_MASK, qword);
	rx_status = FIELD_GET(I40E_RXD_QW1_STATUS_MASK, qword);

	/* did the hardware decode the packet and checksum? */
	if (!(rx_status & BIT(I40E_RX_DESC_STATUS_L3L4P_SHIFT)))
		return;

	ipv4 = libeth_rx_pt_get_ip_ver(decoded) == LIBETH_RX_PT_OUTER_IPV4;
	ipv6 = libeth_rx_pt_get_ip_ver(decoded) == LIBETH_RX_PT_OUTER_IPV6;

	if (ipv4 &&
	    (rx_error & (BIT(I40E_RX_DESC_ERROR_IPE_SHIFT) |
			 BIT(I40E_RX_DESC_ERROR_EIPE_SHIFT))))
		goto checksum_fail;

	/* likely incorrect csum if alternate IP extension headers found */
	if (ipv6 &&
	    rx_status & BIT(I40E_RX_DESC_STATUS_IPV6EXADD_SHIFT))
		/* don't increment checksum err here, non-fatal err */
		return;

	/* there was some L4 error, count error and punt packet to the stack */
	if (rx_error & BIT(I40E_RX_DESC_ERROR_L4E_SHIFT))
		goto checksum_fail;

	/* handle packets that were not able to be checksummed due
	 * to arrival speed, in this case the stack can compute
	 * the csum.
	 */
	if (rx_error & BIT(I40E_RX_DESC_ERROR_PPRS_SHIFT))
		return;

	/* If there is an outer header present that might contain a checksum
	 * we need to bump the checksum level by 1 to reflect the fact that
	 * we are indicating we validated the inner checksum.
	 */
	if (decoded.tunnel_type >= LIBETH_RX_PT_TUNNEL_IP_GRENAT)
		skb->csum_level = 1;

	skb->ip_summed = CHECKSUM_UNNECESSARY;
	return;

checksum_fail:
	vsi->back->hw_csum_rx_error++;
}

/**
 * i40e_rx_hash - set the hash value in the skb
 * @ring: descriptor ring
 * @rx_desc: specific descriptor
 * @skb: skb currently being received and modified
 * @rx_ptype: Rx packet type
 **/
static inline void i40e_rx_hash(struct i40e_ring *ring,
				union i40e_rx_desc *rx_desc,
				struct sk_buff *skb,
				u8 rx_ptype)
{
	struct libeth_rx_pt decoded;
	u32 hash;
	const __le64 rss_mask =
		cpu_to_le64((u64)I40E_RX_DESC_FLTSTAT_RSS_HASH <<
			    I40E_RX_DESC_STATUS_FLTSTAT_SHIFT);

	decoded = libie_rx_pt_parse(rx_ptype);
	if (!libeth_rx_pt_has_hash(ring->netdev, decoded))
		return;

	if ((rx_desc->wb.qword1.status_error_len & rss_mask) == rss_mask) {
		hash = le32_to_cpu(rx_desc->wb.qword0.hi_dword.rss);
		libeth_rx_pt_set_hash(skb, hash, decoded);
	}
}

/**
 * i40e_process_skb_fields - Populate skb header fields from Rx descriptor
 * @rx_ring: rx descriptor ring packet is being transacted on
 * @rx_desc: pointer to the EOP Rx descriptor
 * @skb: pointer to current skb being populated
 *
 * This function checks the ring, descriptor, and packet information in
 * order to populate the hash, checksum, VLAN, protocol, and
 * other fields within the skb.
 **/
void i40e_process_skb_fields(struct i40e_ring *rx_ring,
			     union i40e_rx_desc *rx_desc, struct sk_buff *skb)
{
	u64 qword = le64_to_cpu(rx_desc->wb.qword1.status_error_len);
	u32 rx_status = FIELD_GET(I40E_RXD_QW1_STATUS_MASK, qword);
	u32 tsynvalid = rx_status & I40E_RXD_QW1_STATUS_TSYNVALID_MASK;
	u32 tsyn = FIELD_GET(I40E_RXD_QW1_STATUS_TSYNINDX_MASK, rx_status);
	u8 rx_ptype = FIELD_GET(I40E_RXD_QW1_PTYPE_MASK, qword);

	if (unlikely(tsynvalid))
		i40e_ptp_rx_hwtstamp(rx_ring->vsi->back, skb, tsyn);

	i40e_rx_hash(rx_ring, rx_desc, skb, rx_ptype);

	i40e_rx_checksum(rx_ring->vsi, skb, rx_desc);

	skb_record_rx_queue(skb, rx_ring->queue_index);

	if (qword & BIT(I40E_RX_DESC_STATUS_L2TAG1P_SHIFT)) {
		__le16 vlan_tag = rx_desc->wb.qword0.lo_dword.l2tag1;

		__vlan_hwaccel_put_tag(skb, htons(ETH_P_8021Q),
				       le16_to_cpu(vlan_tag));
	}

	/* modifies the skb - consumes the enet header */
	skb->protocol = eth_type_trans(skb, rx_ring->netdev);
}

/**
 * i40e_cleanup_headers - Correct empty headers
 * @rx_ring: rx descriptor ring packet is being transacted on
 * @skb: pointer to current skb being fixed
 * @rx_desc: pointer to the EOP Rx descriptor
 *
 * In addition if skb is not at least 60 bytes we need to pad it so that
 * it is large enough to qualify as a valid Ethernet frame.
 *
 * Returns true if an error was encountered and skb was freed.
 **/
static bool i40e_cleanup_headers(struct i40e_ring *rx_ring, struct sk_buff *skb,
				 union i40e_rx_desc *rx_desc)

{
	/* ERR_MASK will only have valid bits if EOP set, and
	 * what we are doing here is actually checking
	 * I40E_RX_DESC_ERROR_RXE_SHIFT, since it is the zeroth bit in
	 * the error field
	 */
	if (unlikely(i40e_test_staterr(rx_desc,
				       BIT(I40E_RXD_QW1_ERROR_SHIFT)))) {
		dev_kfree_skb_any(skb);
		return true;
	}

	/* if eth_skb_pad returns an error the skb was freed */
	if (eth_skb_pad(skb))
		return true;

	return false;
}

/**
 * i40e_can_reuse_rx_page - Determine if page can be reused for another Rx
 * @rx_buffer: buffer containing the page
 * @rx_stats: rx stats structure for the rx ring
 *
 * If page is reusable, we have a green light for calling i40e_reuse_rx_page,
 * which will assign the current buffer to the buffer that next_to_alloc is
 * pointing to; otherwise, the DMA mapping needs to be destroyed and
 * page freed.
 *
 * rx_stats will be updated to indicate whether the page was waived
 * or busy if it could not be reused.
 */
static bool i40e_can_reuse_rx_page(struct i40e_rx_buffer *rx_buffer,
				   struct i40e_rx_queue_stats *rx_stats)
{
	unsigned int pagecnt_bias = rx_buffer->pagecnt_bias;
	struct page *page = rx_buffer->page;

	/* Is any reuse possible? */
	if (!dev_page_is_reusable(page)) {
		rx_stats->page_waive_count++;
		return false;
	}

#if (PAGE_SIZE < 8192)
	/* if we are only owner of page we can reuse it */
	if (unlikely((rx_buffer->page_count - pagecnt_bias) > 1)) {
		rx_stats->page_busy_count++;
		return false;
	}
#else
#define I40E_LAST_OFFSET \
	(SKB_WITH_OVERHEAD(PAGE_SIZE) - I40E_RXBUFFER_2048)
	if (rx_buffer->page_offset > I40E_LAST_OFFSET) {
		rx_stats->page_busy_count++;
		return false;
	}
#endif

	/* If we have drained the page fragment pool we need to update
	 * the pagecnt_bias and page count so that we fully restock the
	 * number of references the driver holds.
	 */
	if (unlikely(pagecnt_bias == 1)) {
		page_ref_add(page, USHRT_MAX - 1);
		rx_buffer->pagecnt_bias = USHRT_MAX;
	}

	return true;
}

/**
 * i40e_rx_buffer_flip - adjusted rx_buffer to point to an unused region
 * @rx_buffer: Rx buffer to adjust
 * @truesize: Size of adjustment
 **/
static void i40e_rx_buffer_flip(struct i40e_rx_buffer *rx_buffer,
				unsigned int truesize)
{
#if (PAGE_SIZE < 8192)
	rx_buffer->page_offset ^= truesize;
#else
	rx_buffer->page_offset += truesize;
#endif
}

/**
 * i40e_get_rx_buffer - Fetch Rx buffer and synchronize data for use
 * @rx_ring: rx descriptor ring to transact packets on
 * @size: size of buffer to add to skb
 *
 * This function will pull an Rx buffer from the ring and synchronize it
 * for use by the CPU.
 */
static struct i40e_rx_buffer *i40e_get_rx_buffer(struct i40e_ring *rx_ring,
						 const unsigned int size)
{
	struct i40e_rx_buffer *rx_buffer;

	rx_buffer = i40e_rx_bi(rx_ring, rx_ring->next_to_process);
	rx_buffer->page_count =
#if (PAGE_SIZE < 8192)
		page_count(rx_buffer->page);
#else
		0;
#endif
	prefetch_page_address(rx_buffer->page);

	/* we are reusing so sync this buffer for CPU use */
	dma_sync_single_range_for_cpu(rx_ring->dev,
				      rx_buffer->dma,
				      rx_buffer->page_offset,
				      size,
				      DMA_FROM_DEVICE);

	/* We have pulled a buffer for use, so decrement pagecnt_bias */
	rx_buffer->pagecnt_bias--;

	return rx_buffer;
}

/**
 * i40e_put_rx_buffer - Clean up used buffer and either recycle or free
 * @rx_ring: rx descriptor ring to transact packets on
 * @rx_buffer: rx buffer to pull data from
 *
 * This function will clean up the contents of the rx_buffer.  It will
 * either recycle the buffer or unmap it and free the associated resources.
 */
static void i40e_put_rx_buffer(struct i40e_ring *rx_ring,
			       struct i40e_rx_buffer *rx_buffer)
{
	if (i40e_can_reuse_rx_page(rx_buffer, &rx_ring->rx_stats)) {
		/* hand second half of page back to the ring */
		i40e_reuse_rx_page(rx_ring, rx_buffer);
	} else {
		/* we are not reusing the buffer so unmap it */
		dma_unmap_page_attrs(rx_ring->dev, rx_buffer->dma,
				     i40e_rx_pg_size(rx_ring),
				     DMA_FROM_DEVICE, I40E_RX_DMA_ATTR);
		__page_frag_cache_drain(rx_buffer->page,
					rx_buffer->pagecnt_bias);
		/* clear contents of buffer_info */
		rx_buffer->page = NULL;
	}
}

/**
 * i40e_process_rx_buffs- Processing of buffers post XDP prog or on error
 * @rx_ring: Rx descriptor ring to transact packets on
 * @xdp_res: Result of the XDP program
 * @xdp: xdp_buff pointing to the data
 **/
static void i40e_process_rx_buffs(struct i40e_ring *rx_ring, int xdp_res,
				  struct xdp_buff *xdp)
{
	u32 nr_frags = xdp_get_shared_info_from_buff(xdp)->nr_frags;
	u32 next = rx_ring->next_to_clean, i = 0;
	struct i40e_rx_buffer *rx_buffer;

	xdp->flags = 0;

	while (1) {
		rx_buffer = i40e_rx_bi(rx_ring, next);
		if (++next == rx_ring->count)
			next = 0;

		if (!rx_buffer->page)
			continue;

		if (xdp_res != I40E_XDP_CONSUMED)
			i40e_rx_buffer_flip(rx_buffer, xdp->frame_sz);
		else if (i++ <= nr_frags)
			rx_buffer->pagecnt_bias++;

		/* EOP buffer will be put in i40e_clean_rx_irq() */
		if (next == rx_ring->next_to_process)
			return;

		i40e_put_rx_buffer(rx_ring, rx_buffer);
	}
}

/**
 * i40e_construct_skb - Allocate skb and populate it
 * @rx_ring: rx descriptor ring to transact packets on
 * @xdp: xdp_buff pointing to the data
 *
 * This function allocates an skb.  It then populates it with the page
 * data from the current receive descriptor, taking care to set up the
 * skb correctly.
 */
static struct sk_buff *i40e_construct_skb(struct i40e_ring *rx_ring,
					  struct xdp_buff *xdp)
{
	unsigned int size = xdp->data_end - xdp->data;
	struct i40e_rx_buffer *rx_buffer;
	struct skb_shared_info *sinfo;
	unsigned int headlen;
	struct sk_buff *skb;
	u32 nr_frags = 0;

	/* prefetch first cache line of first page */
	net_prefetch(xdp->data);

	/* Note, we get here by enabling legacy-rx via:
	 *
	 *    ethtool --set-priv-flags <dev> legacy-rx on
	 *
	 * In this mode, we currently get 0 extra XDP headroom as
	 * opposed to having legacy-rx off, where we process XDP
	 * packets going to stack via i40e_build_skb(). The latter
	 * provides us currently with 192 bytes of headroom.
	 *
	 * For i40e_construct_skb() mode it means that the
	 * xdp->data_meta will always point to xdp->data, since
	 * the helper cannot expand the head. Should this ever
	 * change in future for legacy-rx mode on, then lets also
	 * add xdp->data_meta handling here.
	 */

	/* allocate a skb to store the frags */
	skb = napi_alloc_skb(&rx_ring->q_vector->napi, I40E_RX_HDR_SIZE);
	if (unlikely(!skb))
		return NULL;

	/* Determine available headroom for copy */
	headlen = size;
	if (headlen > I40E_RX_HDR_SIZE)
		headlen = eth_get_headlen(skb->dev, xdp->data,
					  I40E_RX_HDR_SIZE);

	/* align pull length to size of long to optimize memcpy performance */
	memcpy(__skb_put(skb, headlen), xdp->data,
	       ALIGN(headlen, sizeof(long)));

	if (unlikely(xdp_buff_has_frags(xdp))) {
		sinfo = xdp_get_shared_info_from_buff(xdp);
		nr_frags = sinfo->nr_frags;
	}
	rx_buffer = i40e_rx_bi(rx_ring, rx_ring->next_to_clean);
	/* update all of the pointers */
	size -= headlen;
	if (size) {
		if (unlikely(nr_frags >= MAX_SKB_FRAGS)) {
			dev_kfree_skb(skb);
			return NULL;
		}
		skb_add_rx_frag(skb, 0, rx_buffer->page,
				rx_buffer->page_offset + headlen,
				size, xdp->frame_sz);
		/* buffer is used by skb, update page_offset */
		i40e_rx_buffer_flip(rx_buffer, xdp->frame_sz);
	} else {
		/* buffer is unused, reset bias back to rx_buffer */
		rx_buffer->pagecnt_bias++;
	}

	if (unlikely(xdp_buff_has_frags(xdp))) {
		struct skb_shared_info *skinfo = skb_shinfo(skb);

		memcpy(&skinfo->frags[skinfo->nr_frags], &sinfo->frags[0],
		       sizeof(skb_frag_t) * nr_frags);

		xdp_update_skb_shared_info(skb, skinfo->nr_frags + nr_frags,
					   sinfo->xdp_frags_size,
					   nr_frags * xdp->frame_sz,
					   xdp_buff_is_frag_pfmemalloc(xdp));

		/* First buffer has already been processed, so bump ntc */
		if (++rx_ring->next_to_clean == rx_ring->count)
			rx_ring->next_to_clean = 0;

		i40e_process_rx_buffs(rx_ring, I40E_XDP_PASS, xdp);
	}

	return skb;
}

/**
 * i40e_build_skb - Build skb around an existing buffer
 * @rx_ring: Rx descriptor ring to transact packets on
 * @xdp: xdp_buff pointing to the data
 *
 * This function builds an skb around an existing Rx buffer, taking care
 * to set up the skb correctly and avoid any memcpy overhead.
 */
static struct sk_buff *i40e_build_skb(struct i40e_ring *rx_ring,
				      struct xdp_buff *xdp)
{
	unsigned int metasize = xdp->data - xdp->data_meta;
	struct skb_shared_info *sinfo;
	struct sk_buff *skb;
	u32 nr_frags;

	/* Prefetch first cache line of first page. If xdp->data_meta
	 * is unused, this points exactly as xdp->data, otherwise we
	 * likely have a consumer accessing first few bytes of meta
	 * data, and then actual data.
	 */
	net_prefetch(xdp->data_meta);

	if (unlikely(xdp_buff_has_frags(xdp))) {
		sinfo = xdp_get_shared_info_from_buff(xdp);
		nr_frags = sinfo->nr_frags;
	}

	/* build an skb around the page buffer */
	skb = napi_build_skb(xdp->data_hard_start, xdp->frame_sz);
	if (unlikely(!skb))
		return NULL;

	/* update pointers within the skb to store the data */
	skb_reserve(skb, xdp->data - xdp->data_hard_start);
	__skb_put(skb, xdp->data_end - xdp->data);
	if (metasize)
		skb_metadata_set(skb, metasize);

	if (unlikely(xdp_buff_has_frags(xdp))) {
		xdp_update_skb_shared_info(skb, nr_frags,
					   sinfo->xdp_frags_size,
					   nr_frags * xdp->frame_sz,
					   xdp_buff_is_frag_pfmemalloc(xdp));

		i40e_process_rx_buffs(rx_ring, I40E_XDP_PASS, xdp);
	} else {
		struct i40e_rx_buffer *rx_buffer;

		rx_buffer = i40e_rx_bi(rx_ring, rx_ring->next_to_clean);
		/* buffer is used by skb, update page_offset */
		i40e_rx_buffer_flip(rx_buffer, xdp->frame_sz);
	}

	return skb;
}

/**
 * i40e_is_non_eop - process handling of non-EOP buffers
 * @rx_ring: Rx ring being processed
 * @rx_desc: Rx descriptor for current buffer
 *
 * If the buffer is an EOP buffer, this function exits returning false,
 * otherwise return true indicating that this is in fact a non-EOP buffer.
 */
bool i40e_is_non_eop(struct i40e_ring *rx_ring,
		     union i40e_rx_desc *rx_desc)
{
	/* if we are the last buffer then there is nothing else to do */
#define I40E_RXD_EOF BIT(I40E_RX_DESC_STATUS_EOF_SHIFT)
	if (likely(i40e_test_staterr(rx_desc, I40E_RXD_EOF)))
		return false;

	rx_ring->rx_stats.non_eop_descs++;

	return true;
}

static int i40e_xmit_xdp_ring(struct xdp_frame *xdpf,
			      struct i40e_ring *xdp_ring);

int i40e_xmit_xdp_tx_ring(struct xdp_buff *xdp, struct i40e_ring *xdp_ring)
{
	struct xdp_frame *xdpf = xdp_convert_buff_to_frame(xdp);

	if (unlikely(!xdpf))
		return I40E_XDP_CONSUMED;

	return i40e_xmit_xdp_ring(xdpf, xdp_ring);
}

/**
 * i40e_run_xdp - run an XDP program
 * @rx_ring: Rx ring being processed
 * @xdp: XDP buffer containing the frame
 * @xdp_prog: XDP program to run
 **/
static int i40e_run_xdp(struct i40e_ring *rx_ring, struct xdp_buff *xdp, struct bpf_prog *xdp_prog)
{
	int err, result = I40E_XDP_PASS;
	struct i40e_ring *xdp_ring;
	u32 act;

	if (!xdp_prog)
		goto xdp_out;

	prefetchw(xdp->data_hard_start); /* xdp_frame write */

	act = bpf_prog_run_xdp(xdp_prog, xdp);
	switch (act) {
	case XDP_PASS:
		break;
	case XDP_TX:
		xdp_ring = rx_ring->vsi->xdp_rings[rx_ring->queue_index];
		result = i40e_xmit_xdp_tx_ring(xdp, xdp_ring);
		if (result == I40E_XDP_CONSUMED)
			goto out_failure;
		break;
	case XDP_REDIRECT:
		err = xdp_do_redirect(rx_ring->netdev, xdp, xdp_prog);
		if (err)
			goto out_failure;
		result = I40E_XDP_REDIR;
		break;
	default:
		bpf_warn_invalid_xdp_action(rx_ring->netdev, xdp_prog, act);
		fallthrough;
	case XDP_ABORTED:
out_failure:
		trace_xdp_exception(rx_ring->netdev, xdp_prog, act);
		fallthrough; /* handle aborts by dropping packet */
	case XDP_DROP:
		result = I40E_XDP_CONSUMED;
		break;
	}
xdp_out:
	return result;
}

/**
 * i40e_xdp_ring_update_tail - Updates the XDP Tx ring tail register
 * @xdp_ring: XDP Tx ring
 *
 * This function updates the XDP Tx ring tail register.
 **/
void i40e_xdp_ring_update_tail(struct i40e_ring *xdp_ring)
{
	/* Force memory writes to complete before letting h/w
	 * know there are new descriptors to fetch.
	 */
	wmb();
	writel_relaxed(xdp_ring->next_to_use, xdp_ring->tail);
}

/**
 * i40e_update_rx_stats - Update Rx ring statistics
 * @rx_ring: rx descriptor ring
 * @total_rx_bytes: number of bytes received
 * @total_rx_packets: number of packets received
 *
 * This function updates the Rx ring statistics.
 **/
void i40e_update_rx_stats(struct i40e_ring *rx_ring,
			  unsigned int total_rx_bytes,
			  unsigned int total_rx_packets)
{
	u64_stats_update_begin(&rx_ring->syncp);
	rx_ring->stats.packets += total_rx_packets;
	rx_ring->stats.bytes += total_rx_bytes;
	u64_stats_update_end(&rx_ring->syncp);
	rx_ring->q_vector->rx.total_packets += total_rx_packets;
	rx_ring->q_vector->rx.total_bytes += total_rx_bytes;
}

/**
 * i40e_finalize_xdp_rx - Bump XDP Tx tail and/or flush redirect map
 * @rx_ring: Rx ring
 * @xdp_res: Result of the receive batch
 *
 * This function bumps XDP Tx tail and/or flush redirect map, and
 * should be called when a batch of packets has been processed in the
 * napi loop.
 **/
void i40e_finalize_xdp_rx(struct i40e_ring *rx_ring, unsigned int xdp_res)
{
	if (xdp_res & I40E_XDP_REDIR)
		xdp_do_flush();

	if (xdp_res & I40E_XDP_TX) {
		struct i40e_ring *xdp_ring =
			rx_ring->vsi->xdp_rings[rx_ring->queue_index];

		i40e_xdp_ring_update_tail(xdp_ring);
	}
}

/**
 * i40e_inc_ntp: Advance the next_to_process index
 * @rx_ring: Rx ring
 **/
static void i40e_inc_ntp(struct i40e_ring *rx_ring)
{
	u32 ntp = rx_ring->next_to_process + 1;

	ntp = (ntp < rx_ring->count) ? ntp : 0;
	rx_ring->next_to_process = ntp;
	prefetch(I40E_RX_DESC(rx_ring, ntp));
}

/**
 * i40e_add_xdp_frag: Add a frag to xdp_buff
 * @xdp: xdp_buff pointing to the data
 * @nr_frags: return number of buffers for the packet
 * @rx_buffer: rx_buffer holding data of the current frag
 * @size: size of data of current frag
 */
static int i40e_add_xdp_frag(struct xdp_buff *xdp, u32 *nr_frags,
			     struct i40e_rx_buffer *rx_buffer, u32 size)
{
	struct skb_shared_info *sinfo = xdp_get_shared_info_from_buff(xdp);

	if (!xdp_buff_has_frags(xdp)) {
		sinfo->nr_frags = 0;
		sinfo->xdp_frags_size = 0;
		xdp_buff_set_frags_flag(xdp);
	} else if (unlikely(sinfo->nr_frags >= MAX_SKB_FRAGS)) {
		/* Overflowing packet: All frags need to be dropped */
		return -ENOMEM;
	}

	__skb_fill_page_desc_noacc(sinfo, sinfo->nr_frags++, rx_buffer->page,
				   rx_buffer->page_offset, size);

	sinfo->xdp_frags_size += size;

	if (page_is_pfmemalloc(rx_buffer->page))
		xdp_buff_set_frag_pfmemalloc(xdp);
	*nr_frags = sinfo->nr_frags;

	return 0;
}

/**
 * i40e_consume_xdp_buff - Consume all the buffers of the packet and update ntc
 * @rx_ring: rx descriptor ring to transact packets on
 * @xdp: xdp_buff pointing to the data
 * @rx_buffer: rx_buffer of eop desc
 */
static void i40e_consume_xdp_buff(struct i40e_ring *rx_ring,
				  struct xdp_buff *xdp,
				  struct i40e_rx_buffer *rx_buffer)
{
	i40e_process_rx_buffs(rx_ring, I40E_XDP_CONSUMED, xdp);
	i40e_put_rx_buffer(rx_ring, rx_buffer);
	rx_ring->next_to_clean = rx_ring->next_to_process;
	xdp->data = NULL;
}

/**
 * i40e_clean_rx_irq - Clean completed descriptors from Rx ring - bounce buf
 * @rx_ring: rx descriptor ring to transact packets on
 * @budget: Total limit on number of packets to process
 * @rx_cleaned: Out parameter of the number of packets processed
 *
 * This function provides a "bounce buffer" approach to Rx interrupt
 * processing.  The advantage to this is that on systems that have
 * expensive overhead for IOMMU access this provides a means of avoiding
 * it by maintaining the mapping of the page to the system.
 *
 * Returns amount of work completed
 **/
static int i40e_clean_rx_irq(struct i40e_ring *rx_ring, int budget,
			     unsigned int *rx_cleaned)
{
	unsigned int total_rx_bytes = 0, total_rx_packets = 0;
	u16 cleaned_count = I40E_DESC_UNUSED(rx_ring);
	u16 clean_threshold = rx_ring->count / 2;
	unsigned int offset = rx_ring->rx_offset;
	struct xdp_buff *xdp = &rx_ring->xdp;
	unsigned int xdp_xmit = 0;
	struct bpf_prog *xdp_prog;
	bool failure = false;
	int xdp_res = 0;

	xdp_prog = READ_ONCE(rx_ring->xdp_prog);

	while (likely(total_rx_packets < (unsigned int)budget)) {
		u16 ntp = rx_ring->next_to_process;
		struct i40e_rx_buffer *rx_buffer;
		union i40e_rx_desc *rx_desc;
		struct sk_buff *skb;
		unsigned int size;
		u32 nfrags = 0;
		bool neop;
		u64 qword;

		/* return some buffers to hardware, one at a time is too slow */
		if (cleaned_count >= clean_threshold) {
			failure = failure ||
				  i40e_alloc_rx_buffers(rx_ring, cleaned_count);
			cleaned_count = 0;
		}

		rx_desc = I40E_RX_DESC(rx_ring, ntp);

		/* status_error_len will always be zero for unused descriptors
		 * because it's cleared in cleanup, and overlaps with hdr_addr
		 * which is always zero because packet split isn't used, if the
		 * hardware wrote DD then the length will be non-zero
		 */
		qword = le64_to_cpu(rx_desc->wb.qword1.status_error_len);

		/* This memory barrier is needed to keep us from reading
		 * any other fields out of the rx_desc until we have
		 * verified the descriptor has been written back.
		 */
		dma_rmb();

		if (i40e_rx_is_programming_status(qword)) {
			i40e_clean_programming_status(rx_ring,
						      rx_desc->raw.qword[0],
						      qword);
			rx_buffer = i40e_rx_bi(rx_ring, ntp);
			i40e_inc_ntp(rx_ring);
			i40e_reuse_rx_page(rx_ring, rx_buffer);
			/* Update ntc and bump cleaned count if not in the
			 * middle of mb packet.
			 */
			if (rx_ring->next_to_clean == ntp) {
				rx_ring->next_to_clean =
					rx_ring->next_to_process;
				cleaned_count++;
			}
			continue;
		}

		size = FIELD_GET(I40E_RXD_QW1_LENGTH_PBUF_MASK, qword);
		if (!size)
			break;

		i40e_trace(clean_rx_irq, rx_ring, rx_desc, xdp);
		/* retrieve a buffer from the ring */
		rx_buffer = i40e_get_rx_buffer(rx_ring, size);

		neop = i40e_is_non_eop(rx_ring, rx_desc);
		i40e_inc_ntp(rx_ring);

		if (!xdp->data) {
			unsigned char *hard_start;

			hard_start = page_address(rx_buffer->page) +
				     rx_buffer->page_offset - offset;
			xdp_prepare_buff(xdp, hard_start, offset, size, true);
#if (PAGE_SIZE > 4096)
			/* At larger PAGE_SIZE, frame_sz depend on len size */
			xdp->frame_sz = i40e_rx_frame_truesize(rx_ring, size);
#endif
		} else if (i40e_add_xdp_frag(xdp, &nfrags, rx_buffer, size) &&
			   !neop) {
			/* Overflowing packet: Drop all frags on EOP */
			i40e_consume_xdp_buff(rx_ring, xdp, rx_buffer);
			break;
		}

		if (neop)
			continue;

		xdp_res = i40e_run_xdp(rx_ring, xdp, xdp_prog);

		if (xdp_res) {
			xdp_xmit |= xdp_res & (I40E_XDP_TX | I40E_XDP_REDIR);

			if (unlikely(xdp_buff_has_frags(xdp))) {
				i40e_process_rx_buffs(rx_ring, xdp_res, xdp);
				size = xdp_get_buff_len(xdp);
			} else if (xdp_res & (I40E_XDP_TX | I40E_XDP_REDIR)) {
				i40e_rx_buffer_flip(rx_buffer, xdp->frame_sz);
			} else {
				rx_buffer->pagecnt_bias++;
			}
			total_rx_bytes += size;
		} else {
			if (ring_uses_build_skb(rx_ring))
				skb = i40e_build_skb(rx_ring, xdp);
			else
				skb = i40e_construct_skb(rx_ring, xdp);

			/* drop if we failed to retrieve a buffer */
			if (!skb) {
				rx_ring->rx_stats.alloc_buff_failed++;
				i40e_consume_xdp_buff(rx_ring, xdp, rx_buffer);
				break;
			}

			if (i40e_cleanup_headers(rx_ring, skb, rx_desc))
				goto process_next;

			/* probably a little skewed due to removing CRC */
			total_rx_bytes += skb->len;

			/* populate checksum, VLAN, and protocol */
			i40e_process_skb_fields(rx_ring, rx_desc, skb);

			i40e_trace(clean_rx_irq_rx, rx_ring, rx_desc, xdp);
			napi_gro_receive(&rx_ring->q_vector->napi, skb);
		}

		/* update budget accounting */
		total_rx_packets++;
process_next:
		cleaned_count += nfrags + 1;
		i40e_put_rx_buffer(rx_ring, rx_buffer);
		rx_ring->next_to_clean = rx_ring->next_to_process;

		xdp->data = NULL;
	}

	i40e_finalize_xdp_rx(rx_ring, xdp_xmit);

	i40e_update_rx_stats(rx_ring, total_rx_bytes, total_rx_packets);

	*rx_cleaned = total_rx_packets;

	/* guarantee a trip back through this routine if there was a failure */
	return failure ? budget : (int)total_rx_packets;
}

/**
 * i40e_buildreg_itr - build a value for writing to I40E_PFINT_DYN_CTLN register
 * @itr_idx: interrupt throttling index
 * @interval: interrupt throttling interval value in usecs
 * @force_swint: force software interrupt
 *
 * The function builds a value for I40E_PFINT_DYN_CTLN register that
 * is used to update interrupt throttling interval for specified ITR index
 * and optionally enforces a software interrupt. If the @itr_idx is equal
 * to I40E_ITR_NONE then no interval change is applied and only @force_swint
 * parameter is taken into account. If the interval change and enforced
 * software interrupt are not requested then the built value just enables
 * appropriate vector interrupt.
 **/
static u32 i40e_buildreg_itr(enum i40e_dyn_idx itr_idx, u16 interval,
			     bool force_swint)
{
	u32 val;

	/* We don't bother with setting the CLEARPBA bit as the data sheet
	 * points out doing so is "meaningless since it was already
	 * auto-cleared". The auto-clearing happens when the interrupt is
	 * asserted.
	 *
	 * Hardware errata 28 for also indicates that writing to a
	 * xxINT_DYN_CTLx CSR with INTENA_MSK (bit 31) set to 0 will clear
	 * an event in the PBA anyway so we need to rely on the automask
	 * to hold pending events for us until the interrupt is re-enabled
	 *
	 * We have to shift the given value as it is reported in microseconds
	 * and the register value is recorded in 2 microsecond units.
	 */
	interval >>= 1;

	/* 1. Enable vector interrupt
	 * 2. Update the interval for the specified ITR index
	 *    (I40E_ITR_NONE in the register is used to indicate that
	 *     no interval update is requested)
	 */
	val = I40E_PFINT_DYN_CTLN_INTENA_MASK |
	      FIELD_PREP(I40E_PFINT_DYN_CTLN_ITR_INDX_MASK, itr_idx) |
	      FIELD_PREP(I40E_PFINT_DYN_CTLN_INTERVAL_MASK, interval);

	/* 3. Enforce software interrupt trigger if requested
	 *    (These software interrupts rate is limited by ITR2 that is
	 *     set to 20K interrupts per second)
	 */
	if (force_swint)
		val |= I40E_PFINT_DYN_CTLN_SWINT_TRIG_MASK |
		       I40E_PFINT_DYN_CTLN_SW_ITR_INDX_ENA_MASK |
		       FIELD_PREP(I40E_PFINT_DYN_CTLN_SW_ITR_INDX_MASK,
				  I40E_SW_ITR);

	return val;
}

/* The act of updating the ITR will cause it to immediately trigger. In order
 * to prevent this from throwing off adaptive update statistics we defer the
 * update so that it can only happen so often. So after either Tx or Rx are
 * updated we make the adaptive scheme wait until either the ITR completely
 * expires via the next_update expiration or we have been through at least
 * 3 interrupts.
 */
#define ITR_COUNTDOWN_START 3

/**
 * i40e_update_enable_itr - Update itr and re-enable MSIX interrupt
 * @vsi: the VSI we care about
 * @q_vector: q_vector for which itr is being updated and interrupt enabled
 *
 **/
static inline void i40e_update_enable_itr(struct i40e_vsi *vsi,
					  struct i40e_q_vector *q_vector)
{
	enum i40e_dyn_idx itr_idx = I40E_ITR_NONE;
	struct i40e_hw *hw = &vsi->back->hw;
	u16 interval = 0;
	u32 itr_val;

	/* If we don't have MSIX, then we only need to re-enable icr0 */
	if (!test_bit(I40E_FLAG_MSIX_ENA, vsi->back->flags)) {
		i40e_irq_dynamic_enable_icr0(vsi->back);
		return;
	}

	/* These will do nothing if dynamic updates are not enabled */
	i40e_update_itr(q_vector, &q_vector->tx);
	i40e_update_itr(q_vector, &q_vector->rx);

	/* This block of logic allows us to get away with only updating
	 * one ITR value with each interrupt. The idea is to perform a
	 * pseudo-lazy update with the following criteria.
	 *
	 * 1. Rx is given higher priority than Tx if both are in same state
	 * 2. If we must reduce an ITR that is given highest priority.
	 * 3. We then give priority to increasing ITR based on amount.
	 */
	if (q_vector->rx.target_itr < q_vector->rx.current_itr) {
		/* Rx ITR needs to be reduced, this is highest priority */
		itr_idx = I40E_RX_ITR;
		interval = q_vector->rx.target_itr;
		q_vector->rx.current_itr = q_vector->rx.target_itr;
		q_vector->itr_countdown = ITR_COUNTDOWN_START;
	} else if ((q_vector->tx.target_itr < q_vector->tx.current_itr) ||
		   ((q_vector->rx.target_itr - q_vector->rx.current_itr) <
		    (q_vector->tx.target_itr - q_vector->tx.current_itr))) {
		/* Tx ITR needs to be reduced, this is second priority
		 * Tx ITR needs to be increased more than Rx, fourth priority
		 */
		itr_idx = I40E_TX_ITR;
		interval = q_vector->tx.target_itr;
		q_vector->tx.current_itr = q_vector->tx.target_itr;
		q_vector->itr_countdown = ITR_COUNTDOWN_START;
	} else if (q_vector->rx.current_itr != q_vector->rx.target_itr) {
		/* Rx ITR needs to be increased, third priority */
		itr_idx = I40E_RX_ITR;
		interval = q_vector->rx.target_itr;
		q_vector->rx.current_itr = q_vector->rx.target_itr;
		q_vector->itr_countdown = ITR_COUNTDOWN_START;
	} else {
		/* No ITR update, lowest priority */
		if (q_vector->itr_countdown)
			q_vector->itr_countdown--;
	}

	/* Do not update interrupt control register if VSI is down */
	if (test_bit(__I40E_VSI_DOWN, vsi->state))
		return;

	/* Update ITR interval if necessary and enforce software interrupt
	 * if we are exiting busy poll.
	 */
	if (q_vector->in_busy_poll) {
		itr_val = i40e_buildreg_itr(itr_idx, interval, true);
		q_vector->in_busy_poll = false;
	} else {
		itr_val = i40e_buildreg_itr(itr_idx, interval, false);
	}
	wr32(hw, I40E_PFINT_DYN_CTLN(q_vector->reg_idx), itr_val);
}

/**
 * i40e_napi_poll - NAPI polling Rx/Tx cleanup routine
 * @napi: napi struct with our devices info in it
 * @budget: amount of work driver is allowed to do this pass, in packets
 *
 * This function will clean all queues associated with a q_vector.
 *
 * Returns the amount of work done
 **/
int i40e_napi_poll(struct napi_struct *napi, int budget)
{
	struct i40e_q_vector *q_vector =
			       container_of(napi, struct i40e_q_vector, napi);
	struct i40e_vsi *vsi = q_vector->vsi;
	struct i40e_ring *ring;
	bool tx_clean_complete = true;
	bool rx_clean_complete = true;
	unsigned int tx_cleaned = 0;
	unsigned int rx_cleaned = 0;
	bool clean_complete = true;
	bool arm_wb = false;
	int budget_per_ring;
	int work_done = 0;

	if (test_bit(__I40E_VSI_DOWN, vsi->state)) {
		napi_complete(napi);
		return 0;
	}

	/* Since the actual Tx work is minimal, we can give the Tx a larger
	 * budget and be more aggressive about cleaning up the Tx descriptors.
	 */
	i40e_for_each_ring(ring, q_vector->tx) {
		bool wd = ring->xsk_pool ?
			  i40e_clean_xdp_tx_irq(vsi, ring) :
			  i40e_clean_tx_irq(vsi, ring, budget, &tx_cleaned);

		if (!wd) {
			clean_complete = tx_clean_complete = false;
			continue;
		}
		arm_wb |= ring->arm_wb;
		ring->arm_wb = false;
	}

	/* Handle case where we are called by netpoll with a budget of 0 */
	if (budget <= 0)
		goto tx_only;

	/* normally we have 1 Rx ring per q_vector */
	if (unlikely(q_vector->num_ringpairs > 1))
		/* We attempt to distribute budget to each Rx queue fairly, but
		 * don't allow the budget to go below 1 because that would exit
		 * polling early.
		 */
		budget_per_ring = max_t(int, budget / q_vector->num_ringpairs, 1);
	else
		/* Max of 1 Rx ring in this q_vector so give it the budget */
		budget_per_ring = budget;

	i40e_for_each_ring(ring, q_vector->rx) {
		int cleaned = ring->xsk_pool ?
			      i40e_clean_rx_irq_zc(ring, budget_per_ring) :
			      i40e_clean_rx_irq(ring, budget_per_ring, &rx_cleaned);

		work_done += cleaned;
		/* if we clean as many as budgeted, we must not be done */
		if (cleaned >= budget_per_ring)
			clean_complete = rx_clean_complete = false;
	}

	if (!i40e_enabled_xdp_vsi(vsi))
		trace_i40e_napi_poll(napi, q_vector, budget, budget_per_ring, rx_cleaned,
				     tx_cleaned, rx_clean_complete, tx_clean_complete);

	/* If work not completed, return budget and polling will return */
	if (!clean_complete) {
		int cpu_id = smp_processor_id();

		/* It is possible that the interrupt affinity has changed but,
		 * if the cpu is pegged at 100%, polling will never exit while
		 * traffic continues and the interrupt will be stuck on this
		 * cpu.  We check to make sure affinity is correct before we
		 * continue to poll, otherwise we must stop polling so the
		 * interrupt can move to the correct cpu.
		 */
		if (!cpumask_test_cpu(cpu_id, &q_vector->affinity_mask)) {
			/* Tell napi that we are done polling */
			napi_complete_done(napi, work_done);

			/* Force an interrupt */
			i40e_force_wb(vsi, q_vector);

			/* Return budget-1 so that polling stops */
			return budget - 1;
		}
tx_only:
		if (arm_wb) {
			q_vector->tx.ring[0].tx_stats.tx_force_wb++;
			i40e_enable_wb_on_itr(vsi, q_vector);
		}
		return budget;
	}

	if (q_vector->tx.ring[0].flags & I40E_TXR_FLAGS_WB_ON_ITR)
		q_vector->arm_wb_state = false;

	/* Exit the polling mode, but don't re-enable interrupts if stack might
	 * poll us due to busy-polling
	 */
	if (likely(napi_complete_done(napi, work_done)))
		i40e_update_enable_itr(vsi, q_vector);
	else
		q_vector->in_busy_poll = true;

	return min(work_done, budget - 1);
}

/**
 * i40e_atr - Add a Flow Director ATR filter
 * @tx_ring:  ring to add programming descriptor to
 * @skb:      send buffer
 * @tx_flags: send tx flags
 **/
static void i40e_atr(struct i40e_ring *tx_ring, struct sk_buff *skb,
		     u32 tx_flags)
{
	struct i40e_filter_program_desc *fdir_desc;
	struct i40e_pf *pf = tx_ring->vsi->back;
	union {
		unsigned char *network;
		struct iphdr *ipv4;
		struct ipv6hdr *ipv6;
	} hdr;
	struct tcphdr *th;
	unsigned int hlen;
	u32 flex_ptype, dtype_cmd;
	int l4_proto;
	u16 i;

	/* make sure ATR is enabled */
	if (!test_bit(I40E_FLAG_FD_ATR_ENA, pf->flags))
		return;

	if (test_bit(__I40E_FD_ATR_AUTO_DISABLED, pf->state))
		return;

	/* if sampling is disabled do nothing */
	if (!tx_ring->atr_sample_rate)
		return;

	/* Currently only IPv4/IPv6 with TCP is supported */
	if (!(tx_flags & (I40E_TX_FLAGS_IPV4 | I40E_TX_FLAGS_IPV6)))
		return;

	/* snag network header to get L4 type and address */
	hdr.network = (tx_flags & I40E_TX_FLAGS_UDP_TUNNEL) ?
		      skb_inner_network_header(skb) : skb_network_header(skb);

	/* Note: tx_flags gets modified to reflect inner protocols in
	 * tx_enable_csum function if encap is enabled.
	 */
	if (tx_flags & I40E_TX_FLAGS_IPV4) {
		/* access ihl as u8 to avoid unaligned access on ia64 */
		hlen = (hdr.network[0] & 0x0F) << 2;
		l4_proto = hdr.ipv4->protocol;
	} else {
		/* find the start of the innermost ipv6 header */
		unsigned int inner_hlen = hdr.network - skb->data;
		unsigned int h_offset = inner_hlen;

		/* this function updates h_offset to the end of the header */
		l4_proto =
		  ipv6_find_hdr(skb, &h_offset, IPPROTO_TCP, NULL, NULL);
		/* hlen will contain our best estimate of the tcp header */
		hlen = h_offset - inner_hlen;
	}

	if (l4_proto != IPPROTO_TCP)
		return;

	th = (struct tcphdr *)(hdr.network + hlen);

	/* Due to lack of space, no more new filters can be programmed */
	if (th->syn && test_bit(__I40E_FD_ATR_AUTO_DISABLED, pf->state))
		return;
	if (test_bit(I40E_FLAG_HW_ATR_EVICT_ENA, pf->flags)) {
		/* HW ATR eviction will take care of removing filters on FIN
		 * and RST packets.
		 */
		if (th->fin || th->rst)
			return;
	}

	tx_ring->atr_count++;

	/* sample on all syn/fin/rst packets or once every atr sample rate */
	if (!th->fin &&
	    !th->syn &&
	    !th->rst &&
	    (tx_ring->atr_count < tx_ring->atr_sample_rate))
		return;

	tx_ring->atr_count = 0;

	/* grab the next descriptor */
	i = tx_ring->next_to_use;
	fdir_desc = I40E_TX_FDIRDESC(tx_ring, i);

	i++;
	tx_ring->next_to_use = (i < tx_ring->count) ? i : 0;

	flex_ptype = FIELD_PREP(I40E_TXD_FLTR_QW0_QINDEX_MASK,
				tx_ring->queue_index);
	flex_ptype |= (tx_flags & I40E_TX_FLAGS_IPV4) ?
		      (I40E_FILTER_PCTYPE_NONF_IPV4_TCP <<
		       I40E_TXD_FLTR_QW0_PCTYPE_SHIFT) :
		      (I40E_FILTER_PCTYPE_NONF_IPV6_TCP <<
		       I40E_TXD_FLTR_QW0_PCTYPE_SHIFT);

	flex_ptype |= tx_ring->vsi->id << I40E_TXD_FLTR_QW0_DEST_VSI_SHIFT;

	dtype_cmd = I40E_TX_DESC_DTYPE_FILTER_PROG;

	dtype_cmd |= (th->fin || th->rst) ?
		     (I40E_FILTER_PROGRAM_DESC_PCMD_REMOVE <<
		      I40E_TXD_FLTR_QW1_PCMD_SHIFT) :
		     (I40E_FILTER_PROGRAM_DESC_PCMD_ADD_UPDATE <<
		      I40E_TXD_FLTR_QW1_PCMD_SHIFT);

	dtype_cmd |= I40E_FILTER_PROGRAM_DESC_DEST_DIRECT_PACKET_QINDEX <<
		     I40E_TXD_FLTR_QW1_DEST_SHIFT;

	dtype_cmd |= I40E_FILTER_PROGRAM_DESC_FD_STATUS_FD_ID <<
		     I40E_TXD_FLTR_QW1_FD_STATUS_SHIFT;

	dtype_cmd |= I40E_TXD_FLTR_QW1_CNT_ENA_MASK;
	if (!(tx_flags & I40E_TX_FLAGS_UDP_TUNNEL))
		dtype_cmd |=
			FIELD_PREP(I40E_TXD_FLTR_QW1_CNTINDEX_MASK,
				   I40E_FD_ATR_STAT_IDX(pf->hw.pf_id));
	else
		dtype_cmd |=
			FIELD_PREP(I40E_TXD_FLTR_QW1_CNTINDEX_MASK,
				   I40E_FD_ATR_TUNNEL_STAT_IDX(pf->hw.pf_id));

	if (test_bit(I40E_FLAG_HW_ATR_EVICT_ENA, pf->flags))
		dtype_cmd |= I40E_TXD_FLTR_QW1_ATR_MASK;

	fdir_desc->qindex_flex_ptype_vsi = cpu_to_le32(flex_ptype);
	fdir_desc->rsvd = cpu_to_le32(0);
	fdir_desc->dtype_cmd_cntindex = cpu_to_le32(dtype_cmd);
	fdir_desc->fd_id = cpu_to_le32(0);
}

/**
 * i40e_tx_prepare_vlan_flags - prepare generic TX VLAN tagging flags for HW
 * @skb:     send buffer
 * @tx_ring: ring to send buffer on
 * @flags:   the tx flags to be set
 *
 * Checks the skb and set up correspondingly several generic transmit flags
 * related to VLAN tagging for the HW, such as VLAN, DCB, etc.
 *
 * Returns error code indicate the frame should be dropped upon error and the
 * otherwise  returns 0 to indicate the flags has been set properly.
 **/
static inline int i40e_tx_prepare_vlan_flags(struct sk_buff *skb,
					     struct i40e_ring *tx_ring,
					     u32 *flags)
{
	__be16 protocol = skb->protocol;
	u32  tx_flags = 0;

	if (protocol == htons(ETH_P_8021Q) &&
	    !(tx_ring->netdev->features & NETIF_F_HW_VLAN_CTAG_TX)) {
		/* When HW VLAN acceleration is turned off by the user the
		 * stack sets the protocol to 8021q so that the driver
		 * can take any steps required to support the SW only
		 * VLAN handling.  In our case the driver doesn't need
		 * to take any further steps so just set the protocol
		 * to the encapsulated ethertype.
		 */
		skb->protocol = vlan_get_protocol(skb);
		goto out;
	}

	/* if we have a HW VLAN tag being added, default to the HW one */
	if (skb_vlan_tag_present(skb)) {
		tx_flags |= skb_vlan_tag_get(skb) << I40E_TX_FLAGS_VLAN_SHIFT;
		tx_flags |= I40E_TX_FLAGS_HW_VLAN;
	/* else if it is a SW VLAN, check the next protocol and store the tag */
	} else if (protocol == htons(ETH_P_8021Q)) {
		struct vlan_hdr *vhdr, _vhdr;

		vhdr = skb_header_pointer(skb, ETH_HLEN, sizeof(_vhdr), &_vhdr);
		if (!vhdr)
			return -EINVAL;

		protocol = vhdr->h_vlan_encapsulated_proto;
		tx_flags |= ntohs(vhdr->h_vlan_TCI) << I40E_TX_FLAGS_VLAN_SHIFT;
		tx_flags |= I40E_TX_FLAGS_SW_VLAN;
	}

	if (!test_bit(I40E_FLAG_DCB_ENA, tx_ring->vsi->back->flags))
		goto out;

	/* Insert 802.1p priority into VLAN header */
	if ((tx_flags & (I40E_TX_FLAGS_HW_VLAN | I40E_TX_FLAGS_SW_VLAN)) ||
	    (skb->priority != TC_PRIO_CONTROL)) {
		tx_flags &= ~I40E_TX_FLAGS_VLAN_PRIO_MASK;
		tx_flags |= (skb->priority & 0x7) <<
				I40E_TX_FLAGS_VLAN_PRIO_SHIFT;
		if (tx_flags & I40E_TX_FLAGS_SW_VLAN) {
			struct vlan_ethhdr *vhdr;
			int rc;

			rc = skb_cow_head(skb, 0);
			if (rc < 0)
				return rc;
			vhdr = skb_vlan_eth_hdr(skb);
			vhdr->h_vlan_TCI = htons(tx_flags >>
						 I40E_TX_FLAGS_VLAN_SHIFT);
		} else {
			tx_flags |= I40E_TX_FLAGS_HW_VLAN;
		}
	}

out:
	*flags = tx_flags;
	return 0;
}

/**
 * i40e_tso - set up the tso context descriptor
 * @first:    pointer to first Tx buffer for xmit
 * @hdr_len:  ptr to the size of the packet header
 * @cd_type_cmd_tso_mss: Quad Word 1
 *
 * Returns 0 if no TSO can happen, 1 if tso is going, or error
 **/
static int i40e_tso(struct i40e_tx_buffer *first, u8 *hdr_len,
		    u64 *cd_type_cmd_tso_mss)
{
	struct sk_buff *skb = first->skb;
	u64 cd_cmd, cd_tso_len, cd_mss;
	__be16 protocol;
	union {
		struct iphdr *v4;
		struct ipv6hdr *v6;
		unsigned char *hdr;
	} ip;
	union {
		struct tcphdr *tcp;
		struct udphdr *udp;
		unsigned char *hdr;
	} l4;
	u32 paylen, l4_offset;
	u16 gso_size;
	int err;

	if (skb->ip_summed != CHECKSUM_PARTIAL)
		return 0;

	if (!skb_is_gso(skb))
		return 0;

	err = skb_cow_head(skb, 0);
	if (err < 0)
		return err;

	protocol = vlan_get_protocol(skb);

	if (eth_p_mpls(protocol))
		ip.hdr = skb_inner_network_header(skb);
	else
		ip.hdr = skb_network_header(skb);
	l4.hdr = skb_checksum_start(skb);

	/* initialize outer IP header fields */
	if (ip.v4->version == 4) {
		ip.v4->tot_len = 0;
		ip.v4->check = 0;

		first->tx_flags |= I40E_TX_FLAGS_TSO;
	} else {
		ip.v6->payload_len = 0;
		first->tx_flags |= I40E_TX_FLAGS_TSO;
	}

	if (skb_shinfo(skb)->gso_type & (SKB_GSO_GRE |
					 SKB_GSO_GRE_CSUM |
					 SKB_GSO_IPXIP4 |
					 SKB_GSO_IPXIP6 |
					 SKB_GSO_UDP_TUNNEL |
					 SKB_GSO_UDP_TUNNEL_CSUM)) {
		if (!(skb_shinfo(skb)->gso_type & SKB_GSO_PARTIAL) &&
		    (skb_shinfo(skb)->gso_type & SKB_GSO_UDP_TUNNEL_CSUM)) {
			l4.udp->len = 0;

			/* determine offset of outer transport header */
			l4_offset = l4.hdr - skb->data;

			/* remove payload length from outer checksum */
			paylen = skb->len - l4_offset;
			csum_replace_by_diff(&l4.udp->check,
					     (__force __wsum)htonl(paylen));
		}

		/* reset pointers to inner headers */
		ip.hdr = skb_inner_network_header(skb);
		l4.hdr = skb_inner_transport_header(skb);

		/* initialize inner IP header fields */
		if (ip.v4->version == 4) {
			ip.v4->tot_len = 0;
			ip.v4->check = 0;
		} else {
			ip.v6->payload_len = 0;
		}
	}

	/* determine offset of inner transport header */
	l4_offset = l4.hdr - skb->data;

	/* remove payload length from inner checksum */
	paylen = skb->len - l4_offset;

	if (skb_shinfo(skb)->gso_type & SKB_GSO_UDP_L4) {
		csum_replace_by_diff(&l4.udp->check, (__force __wsum)htonl(paylen));
		/* compute length of segmentation header */
		*hdr_len = sizeof(*l4.udp) + l4_offset;
	} else {
		csum_replace_by_diff(&l4.tcp->check, (__force __wsum)htonl(paylen));
		/* compute length of segmentation header */
		*hdr_len = (l4.tcp->doff * 4) + l4_offset;
	}

	/* pull values out of skb_shinfo */
	gso_size = skb_shinfo(skb)->gso_size;

	/* update GSO size and bytecount with header size */
	first->gso_segs = skb_shinfo(skb)->gso_segs;
	first->bytecount += (first->gso_segs - 1) * *hdr_len;

	/* find the field values */
	cd_cmd = I40E_TX_CTX_DESC_TSO;
	cd_tso_len = skb->len - *hdr_len;
	cd_mss = gso_size;
	*cd_type_cmd_tso_mss |= (cd_cmd << I40E_TXD_CTX_QW1_CMD_SHIFT) |
				(cd_tso_len << I40E_TXD_CTX_QW1_TSO_LEN_SHIFT) |
				(cd_mss << I40E_TXD_CTX_QW1_MSS_SHIFT);
	return 1;
}

/**
 * i40e_tsyn - set up the tsyn context descriptor
 * @tx_ring:  ptr to the ring to send
 * @skb:      ptr to the skb we're sending
 * @tx_flags: the collected send information
 * @cd_type_cmd_tso_mss: Quad Word 1
 *
 * Returns 0 if no Tx timestamp can happen and 1 if the timestamp will happen
 **/
static int i40e_tsyn(struct i40e_ring *tx_ring, struct sk_buff *skb,
		     u32 tx_flags, u64 *cd_type_cmd_tso_mss)
{
	struct i40e_pf *pf;

	if (likely(!(skb_shinfo(skb)->tx_flags & SKBTX_HW_TSTAMP)))
		return 0;

	/* Tx timestamps cannot be sampled when doing TSO */
	if (tx_flags & I40E_TX_FLAGS_TSO)
		return 0;

	/* only timestamp the outbound packet if the user has requested it and
	 * we are not already transmitting a packet to be timestamped
	 */
	pf = i40e_netdev_to_pf(tx_ring->netdev);
	if (!test_bit(I40E_FLAG_PTP_ENA, pf->flags))
		return 0;

	if (pf->ptp_tx &&
	    !test_and_set_bit_lock(__I40E_PTP_TX_IN_PROGRESS, pf->state)) {
		skb_shinfo(skb)->tx_flags |= SKBTX_IN_PROGRESS;
		pf->ptp_tx_start = jiffies;
		pf->ptp_tx_skb = skb_get(skb);
	} else {
		pf->tx_hwtstamp_skipped++;
		return 0;
	}

	*cd_type_cmd_tso_mss |= (u64)I40E_TX_CTX_DESC_TSYN <<
				I40E_TXD_CTX_QW1_CMD_SHIFT;

	return 1;
}

/**
 * i40e_tx_enable_csum - Enable Tx checksum offloads
 * @skb: send buffer
 * @tx_flags: pointer to Tx flags currently set
 * @td_cmd: Tx descriptor command bits to set
 * @td_offset: Tx descriptor header offsets to set
 * @tx_ring: Tx descriptor ring
 * @cd_tunneling: ptr to context desc bits
 **/
static int i40e_tx_enable_csum(struct sk_buff *skb, u32 *tx_flags,
			       u32 *td_cmd, u32 *td_offset,
			       struct i40e_ring *tx_ring,
			       u32 *cd_tunneling)
{
	union {
		struct iphdr *v4;
		struct ipv6hdr *v6;
		unsigned char *hdr;
	} ip;
	union {
		struct tcphdr *tcp;
		struct udphdr *udp;
		unsigned char *hdr;
	} l4;
	unsigned char *exthdr;
	u32 offset, cmd = 0;
	__be16 frag_off;
	__be16 protocol;
	u8 l4_proto = 0;

	if (skb->ip_summed != CHECKSUM_PARTIAL)
		return 0;

	protocol = vlan_get_protocol(skb);

	if (eth_p_mpls(protocol)) {
		ip.hdr = skb_inner_network_header(skb);
		l4.hdr = skb_checksum_start(skb);
	} else {
		ip.hdr = skb_network_header(skb);
		l4.hdr = skb_transport_header(skb);
	}

	/* set the tx_flags to indicate the IP protocol type. this is
	 * required so that checksum header computation below is accurate.
	 */
	if (ip.v4->version == 4)
		*tx_flags |= I40E_TX_FLAGS_IPV4;
	else
		*tx_flags |= I40E_TX_FLAGS_IPV6;

	/* compute outer L2 header size */
	offset = ((ip.hdr - skb->data) / 2) << I40E_TX_DESC_LENGTH_MACLEN_SHIFT;

	if (skb->encapsulation) {
		u32 tunnel = 0;
		/* define outer network header type */
		if (*tx_flags & I40E_TX_FLAGS_IPV4) {
			tunnel |= (*tx_flags & I40E_TX_FLAGS_TSO) ?
				  I40E_TX_CTX_EXT_IP_IPV4 :
				  I40E_TX_CTX_EXT_IP_IPV4_NO_CSUM;

			l4_proto = ip.v4->protocol;
		} else if (*tx_flags & I40E_TX_FLAGS_IPV6) {
			int ret;

			tunnel |= I40E_TX_CTX_EXT_IP_IPV6;

			exthdr = ip.hdr + sizeof(*ip.v6);
			l4_proto = ip.v6->nexthdr;
			ret = ipv6_skip_exthdr(skb, exthdr - skb->data,
					       &l4_proto, &frag_off);
			if (ret < 0)
				return -1;
		}

		/* define outer transport */
		switch (l4_proto) {
		case IPPROTO_UDP:
			tunnel |= I40E_TXD_CTX_UDP_TUNNELING;
			*tx_flags |= I40E_TX_FLAGS_UDP_TUNNEL;
			break;
		case IPPROTO_GRE:
			tunnel |= I40E_TXD_CTX_GRE_TUNNELING;
			*tx_flags |= I40E_TX_FLAGS_UDP_TUNNEL;
			break;
		case IPPROTO_IPIP:
		case IPPROTO_IPV6:
			*tx_flags |= I40E_TX_FLAGS_UDP_TUNNEL;
			l4.hdr = skb_inner_network_header(skb);
			break;
		default:
			if (*tx_flags & I40E_TX_FLAGS_TSO)
				return -1;

			skb_checksum_help(skb);
			return 0;
		}

		/* compute outer L3 header size */
		tunnel |= ((l4.hdr - ip.hdr) / 4) <<
			  I40E_TXD_CTX_QW0_EXT_IPLEN_SHIFT;

		/* switch IP header pointer from outer to inner header */
		ip.hdr = skb_inner_network_header(skb);

		/* compute tunnel header size */
		tunnel |= ((ip.hdr - l4.hdr) / 2) <<
			  I40E_TXD_CTX_QW0_NATLEN_SHIFT;

		/* indicate if we need to offload outer UDP header */
		if ((*tx_flags & I40E_TX_FLAGS_TSO) &&
		    !(skb_shinfo(skb)->gso_type & SKB_GSO_PARTIAL) &&
		    (skb_shinfo(skb)->gso_type & SKB_GSO_UDP_TUNNEL_CSUM))
			tunnel |= I40E_TXD_CTX_QW0_L4T_CS_MASK;

		/* record tunnel offload values */
		*cd_tunneling |= tunnel;

		/* switch L4 header pointer from outer to inner */
		l4.hdr = skb_inner_transport_header(skb);
		l4_proto = 0;

		/* reset type as we transition from outer to inner headers */
		*tx_flags &= ~(I40E_TX_FLAGS_IPV4 | I40E_TX_FLAGS_IPV6);
		if (ip.v4->version == 4)
			*tx_flags |= I40E_TX_FLAGS_IPV4;
		if (ip.v6->version == 6)
			*tx_flags |= I40E_TX_FLAGS_IPV6;
	}

	/* Enable IP checksum offloads */
	if (*tx_flags & I40E_TX_FLAGS_IPV4) {
		l4_proto = ip.v4->protocol;
		/* the stack computes the IP header already, the only time we
		 * need the hardware to recompute it is in the case of TSO.
		 */
		cmd |= (*tx_flags & I40E_TX_FLAGS_TSO) ?
		       I40E_TX_DESC_CMD_IIPT_IPV4_CSUM :
		       I40E_TX_DESC_CMD_IIPT_IPV4;
	} else if (*tx_flags & I40E_TX_FLAGS_IPV6) {
		cmd |= I40E_TX_DESC_CMD_IIPT_IPV6;

		exthdr = ip.hdr + sizeof(*ip.v6);
		l4_proto = ip.v6->nexthdr;
		if (l4.hdr != exthdr)
			ipv6_skip_exthdr(skb, exthdr - skb->data,
					 &l4_proto, &frag_off);
	}

	/* compute inner L3 header size */
	offset |= ((l4.hdr - ip.hdr) / 4) << I40E_TX_DESC_LENGTH_IPLEN_SHIFT;

	/* Enable L4 checksum offloads */
	switch (l4_proto) {
	case IPPROTO_TCP:
		/* enable checksum offloads */
		cmd |= I40E_TX_DESC_CMD_L4T_EOFT_TCP;
		offset |= l4.tcp->doff << I40E_TX_DESC_LENGTH_L4_FC_LEN_SHIFT;
		break;
	case IPPROTO_SCTP:
		/* enable SCTP checksum offload */
		cmd |= I40E_TX_DESC_CMD_L4T_EOFT_SCTP;
		offset |= (sizeof(struct sctphdr) >> 2) <<
			  I40E_TX_DESC_LENGTH_L4_FC_LEN_SHIFT;
		break;
	case IPPROTO_UDP:
		/* enable UDP checksum offload */
		cmd |= I40E_TX_DESC_CMD_L4T_EOFT_UDP;
		offset |= (sizeof(struct udphdr) >> 2) <<
			  I40E_TX_DESC_LENGTH_L4_FC_LEN_SHIFT;
		break;
	default:
		if (*tx_flags & I40E_TX_FLAGS_TSO)
			return -1;
		skb_checksum_help(skb);
		return 0;
	}

	*td_cmd |= cmd;
	*td_offset |= offset;

	return 1;
}

/**
 * i40e_create_tx_ctx - Build the Tx context descriptor
 * @tx_ring:  ring to create the descriptor on
 * @cd_type_cmd_tso_mss: Quad Word 1
 * @cd_tunneling: Quad Word 0 - bits 0-31
 * @cd_l2tag2: Quad Word 0 - bits 32-63
 **/
static void i40e_create_tx_ctx(struct i40e_ring *tx_ring,
			       const u64 cd_type_cmd_tso_mss,
			       const u32 cd_tunneling, const u32 cd_l2tag2)
{
	struct i40e_tx_context_desc *context_desc;
	int i = tx_ring->next_to_use;

	if ((cd_type_cmd_tso_mss == I40E_TX_DESC_DTYPE_CONTEXT) &&
	    !cd_tunneling && !cd_l2tag2)
		return;

	/* grab the next descriptor */
	context_desc = I40E_TX_CTXTDESC(tx_ring, i);

	i++;
	tx_ring->next_to_use = (i < tx_ring->count) ? i : 0;

	/* cpu_to_le32 and assign to struct fields */
	context_desc->tunneling_params = cpu_to_le32(cd_tunneling);
	context_desc->l2tag2 = cpu_to_le16(cd_l2tag2);
	context_desc->rsvd = cpu_to_le16(0);
	context_desc->type_cmd_tso_mss = cpu_to_le64(cd_type_cmd_tso_mss);
}

/**
 * __i40e_maybe_stop_tx - 2nd level check for tx stop conditions
 * @tx_ring: the ring to be checked
 * @size:    the size buffer we want to assure is available
 *
 * Returns -EBUSY if a stop is needed, else 0
 **/
int __i40e_maybe_stop_tx(struct i40e_ring *tx_ring, int size)
{
	netif_stop_subqueue(tx_ring->netdev, tx_ring->queue_index);
	/* Memory barrier before checking head and tail */
	smp_mb();

	++tx_ring->tx_stats.tx_stopped;

	/* Check again in a case another CPU has just made room available. */
	if (likely(I40E_DESC_UNUSED(tx_ring) < size))
		return -EBUSY;

	/* A reprieve! - use start_queue because it doesn't call schedule */
	netif_start_subqueue(tx_ring->netdev, tx_ring->queue_index);
	++tx_ring->tx_stats.restart_queue;
	return 0;
}

/**
 * __i40e_chk_linearize - Check if there are more than 8 buffers per packet
 * @skb:      send buffer
 *
 * Note: Our HW can't DMA more than 8 buffers to build a packet on the wire
 * and so we need to figure out the cases where we need to linearize the skb.
 *
 * For TSO we need to count the TSO header and segment payload separately.
 * As such we need to check cases where we have 7 fragments or more as we
 * can potentially require 9 DMA transactions, 1 for the TSO header, 1 for
 * the segment payload in the first descriptor, and another 7 for the
 * fragments.
 **/
bool __i40e_chk_linearize(struct sk_buff *skb)
{
	const skb_frag_t *frag, *stale;
	int nr_frags, sum;

	/* no need to check if number of frags is less than 7 */
	nr_frags = skb_shinfo(skb)->nr_frags;
	if (nr_frags < (I40E_MAX_BUFFER_TXD - 1))
		return false;

	/* We need to walk through the list and validate that each group
	 * of 6 fragments totals at least gso_size.
	 */
	nr_frags -= I40E_MAX_BUFFER_TXD - 2;
	frag = &skb_shinfo(skb)->frags[0];

	/* Initialize size to the negative value of gso_size minus 1.  We
	 * use this as the worst case scenerio in which the frag ahead
	 * of us only provides one byte which is why we are limited to 6
	 * descriptors for a single transmit as the header and previous
	 * fragment are already consuming 2 descriptors.
	 */
	sum = 1 - skb_shinfo(skb)->gso_size;

	/* Add size of frags 0 through 4 to create our initial sum */
	sum += skb_frag_size(frag++);
	sum += skb_frag_size(frag++);
	sum += skb_frag_size(frag++);
	sum += skb_frag_size(frag++);
	sum += skb_frag_size(frag++);

	/* Walk through fragments adding latest fragment, testing it, and
	 * then removing stale fragments from the sum.
	 */
	for (stale = &skb_shinfo(skb)->frags[0];; stale++) {
		int stale_size = skb_frag_size(stale);

		sum += skb_frag_size(frag++);

		/* The stale fragment may present us with a smaller
		 * descriptor than the actual fragment size. To account
		 * for that we need to remove all the data on the front and
		 * figure out what the remainder would be in the last
		 * descriptor associated with the fragment.
		 */
		if (stale_size > I40E_MAX_DATA_PER_TXD) {
			int align_pad = -(skb_frag_off(stale)) &
					(I40E_MAX_READ_REQ_SIZE - 1);

			sum -= align_pad;
			stale_size -= align_pad;

			do {
				sum -= I40E_MAX_DATA_PER_TXD_ALIGNED;
				stale_size -= I40E_MAX_DATA_PER_TXD_ALIGNED;
			} while (stale_size > I40E_MAX_DATA_PER_TXD);
		}

		/* if sum is negative we failed to make sufficient progress */
		if (sum < 0)
			return true;

		if (!nr_frags--)
			break;

		sum -= stale_size;
	}

	return false;
}

/**
 * i40e_tx_map - Build the Tx descriptor
 * @tx_ring:  ring to send buffer on
 * @skb:      send buffer
 * @first:    first buffer info buffer to use
 * @tx_flags: collected send information
 * @hdr_len:  size of the packet header
 * @td_cmd:   the command field in the descriptor
 * @td_offset: offset for checksum or crc
 *
 * Returns 0 on success, -1 on failure to DMA
 **/
static inline int i40e_tx_map(struct i40e_ring *tx_ring, struct sk_buff *skb,
			      struct i40e_tx_buffer *first, u32 tx_flags,
			      const u8 hdr_len, u32 td_cmd, u32 td_offset)
{
	unsigned int data_len = skb->data_len;
	unsigned int size = skb_headlen(skb);
	skb_frag_t *frag;
	struct i40e_tx_buffer *tx_bi;
	struct i40e_tx_desc *tx_desc;
	u16 i = tx_ring->next_to_use;
	u32 td_tag = 0;
	dma_addr_t dma;
	u16 desc_count = 1;

	if (tx_flags & I40E_TX_FLAGS_HW_VLAN) {
		td_cmd |= I40E_TX_DESC_CMD_IL2TAG1;
		td_tag = FIELD_GET(I40E_TX_FLAGS_VLAN_MASK, tx_flags);
	}

	first->tx_flags = tx_flags;

	dma = dma_map_single(tx_ring->dev, skb->data, size, DMA_TO_DEVICE);

	tx_desc = I40E_TX_DESC(tx_ring, i);
	tx_bi = first;

	for (frag = &skb_shinfo(skb)->frags[0];; frag++) {
		unsigned int max_data = I40E_MAX_DATA_PER_TXD_ALIGNED;

		if (dma_mapping_error(tx_ring->dev, dma))
			goto dma_error;

		/* record length, and DMA address */
		dma_unmap_len_set(tx_bi, len, size);
		dma_unmap_addr_set(tx_bi, dma, dma);

		/* align size to end of page */
		max_data += -dma & (I40E_MAX_READ_REQ_SIZE - 1);
		tx_desc->buffer_addr = cpu_to_le64(dma);

		while (unlikely(size > I40E_MAX_DATA_PER_TXD)) {
			tx_desc->cmd_type_offset_bsz =
				build_ctob(td_cmd, td_offset,
					   max_data, td_tag);

			tx_desc++;
			i++;
			desc_count++;

			if (i == tx_ring->count) {
				tx_desc = I40E_TX_DESC(tx_ring, 0);
				i = 0;
			}

			dma += max_data;
			size -= max_data;

			max_data = I40E_MAX_DATA_PER_TXD_ALIGNED;
			tx_desc->buffer_addr = cpu_to_le64(dma);
		}

		if (likely(!data_len))
			break;

		tx_desc->cmd_type_offset_bsz = build_ctob(td_cmd, td_offset,
							  size, td_tag);

		tx_desc++;
		i++;
		desc_count++;

		if (i == tx_ring->count) {
			tx_desc = I40E_TX_DESC(tx_ring, 0);
			i = 0;
		}

		size = skb_frag_size(frag);
		data_len -= size;

		dma = skb_frag_dma_map(tx_ring->dev, frag, 0, size,
				       DMA_TO_DEVICE);

		tx_bi = &tx_ring->tx_bi[i];
	}

	netdev_tx_sent_queue(txring_txq(tx_ring), first->bytecount);

	i++;
	if (i == tx_ring->count)
		i = 0;

	tx_ring->next_to_use = i;

	i40e_maybe_stop_tx(tx_ring, DESC_NEEDED);

	/* write last descriptor with EOP bit */
	td_cmd |= I40E_TX_DESC_CMD_EOP;

	/* We OR these values together to check both against 4 (WB_STRIDE)
	 * below. This is safe since we don't re-use desc_count afterwards.
	 */
	desc_count |= ++tx_ring->packet_stride;

	if (desc_count >= WB_STRIDE) {
		/* write last descriptor with RS bit set */
		td_cmd |= I40E_TX_DESC_CMD_RS;
		tx_ring->packet_stride = 0;
	}

	tx_desc->cmd_type_offset_bsz =
			build_ctob(td_cmd, td_offset, size, td_tag);

	skb_tx_timestamp(skb);

	/* Force memory writes to complete before letting h/w know there
	 * are new descriptors to fetch.
	 *
	 * We also use this memory barrier to make certain all of the
	 * status bits have been updated before next_to_watch is written.
	 */
	wmb();

	/* set next_to_watch value indicating a packet is present */
	first->next_to_watch = tx_desc;

	/* notify HW of packet */
	if (netif_xmit_stopped(txring_txq(tx_ring)) || !netdev_xmit_more()) {
		writel(i, tx_ring->tail);
	}

	return 0;

dma_error:
	dev_info(tx_ring->dev, "TX DMA map failed\n");

	/* clear dma mappings for failed tx_bi map */
	for (;;) {
		tx_bi = &tx_ring->tx_bi[i];
		i40e_unmap_and_free_tx_resource(tx_ring, tx_bi);
		if (tx_bi == first)
			break;
		if (i == 0)
			i = tx_ring->count;
		i--;
	}

	tx_ring->next_to_use = i;

	return -1;
}

static u16 i40e_swdcb_skb_tx_hash(struct net_device *dev,
				  const struct sk_buff *skb,
				  u16 num_tx_queues)
{
	u32 jhash_initval_salt = 0xd631614b;
	u32 hash;

	if (skb->sk && skb->sk->sk_hash)
		hash = skb->sk->sk_hash;
	else
		hash = (__force u16)skb->protocol ^ skb->hash;

	hash = jhash_1word(hash, jhash_initval_salt);

	return (u16)(((u64)hash * num_tx_queues) >> 32);
}

u16 i40e_lan_select_queue(struct net_device *netdev,
			  struct sk_buff *skb,
			  struct net_device __always_unused *sb_dev)
{
	struct i40e_netdev_priv *np = netdev_priv(netdev);
	struct i40e_vsi *vsi = np->vsi;
	struct i40e_hw *hw;
	u16 qoffset;
	u16 qcount;
	u8 tclass;
	u16 hash;
	u8 prio;

	/* is DCB enabled at all? */
	if (vsi->tc_config.numtc == 1 ||
	    i40e_is_tc_mqprio_enabled(vsi->back))
		return netdev_pick_tx(netdev, skb, sb_dev);

	prio = skb->priority;
	hw = &vsi->back->hw;
	tclass = hw->local_dcbx_config.etscfg.prioritytable[prio];
	/* sanity check */
	if (unlikely(!(vsi->tc_config.enabled_tc & BIT(tclass))))
		tclass = 0;

	/* select a queue assigned for the given TC */
	qcount = vsi->tc_config.tc_info[tclass].qcount;
	hash = i40e_swdcb_skb_tx_hash(netdev, skb, qcount);

	qoffset = vsi->tc_config.tc_info[tclass].qoffset;
	return qoffset + hash;
}

/**
 * i40e_xmit_xdp_ring - transmits an XDP buffer to an XDP Tx ring
 * @xdpf: data to transmit
 * @xdp_ring: XDP Tx ring
 **/
static int i40e_xmit_xdp_ring(struct xdp_frame *xdpf,
			      struct i40e_ring *xdp_ring)
{
	struct skb_shared_info *sinfo = xdp_get_shared_info_from_frame(xdpf);
	u8 nr_frags = unlikely(xdp_frame_has_frags(xdpf)) ? sinfo->nr_frags : 0;
	u16 i = 0, index = xdp_ring->next_to_use;
	struct i40e_tx_buffer *tx_head = &xdp_ring->tx_bi[index];
	struct i40e_tx_buffer *tx_bi = tx_head;
	struct i40e_tx_desc *tx_desc = I40E_TX_DESC(xdp_ring, index);
	void *data = xdpf->data;
	u32 size = xdpf->len;

	if (unlikely(I40E_DESC_UNUSED(xdp_ring) < 1 + nr_frags)) {
		xdp_ring->tx_stats.tx_busy++;
		return I40E_XDP_CONSUMED;
	}

	tx_head->bytecount = xdp_get_frame_len(xdpf);
	tx_head->gso_segs = 1;
	tx_head->xdpf = xdpf;

	for (;;) {
		dma_addr_t dma;

		dma = dma_map_single(xdp_ring->dev, data, size, DMA_TO_DEVICE);
		if (dma_mapping_error(xdp_ring->dev, dma))
			goto unmap;

		/* record length, and DMA address */
		dma_unmap_len_set(tx_bi, len, size);
		dma_unmap_addr_set(tx_bi, dma, dma);

		tx_desc->buffer_addr = cpu_to_le64(dma);
		tx_desc->cmd_type_offset_bsz =
			build_ctob(I40E_TX_DESC_CMD_ICRC, 0, size, 0);

		if (++index == xdp_ring->count)
			index = 0;

		if (i == nr_frags)
			break;

		tx_bi = &xdp_ring->tx_bi[index];
		tx_desc = I40E_TX_DESC(xdp_ring, index);

		data = skb_frag_address(&sinfo->frags[i]);
		size = skb_frag_size(&sinfo->frags[i]);
		i++;
	}

	tx_desc->cmd_type_offset_bsz |=
		cpu_to_le64(I40E_TXD_CMD << I40E_TXD_QW1_CMD_SHIFT);

	/* Make certain all of the status bits have been updated
	 * before next_to_watch is written.
	 */
	smp_wmb();

	xdp_ring->xdp_tx_active++;

	tx_head->next_to_watch = tx_desc;
	xdp_ring->next_to_use = index;

	return I40E_XDP_TX;

unmap:
	for (;;) {
		tx_bi = &xdp_ring->tx_bi[index];
		if (dma_unmap_len(tx_bi, len))
			dma_unmap_page(xdp_ring->dev,
				       dma_unmap_addr(tx_bi, dma),
				       dma_unmap_len(tx_bi, len),
				       DMA_TO_DEVICE);
		dma_unmap_len_set(tx_bi, len, 0);
		if (tx_bi == tx_head)
			break;

		if (!index)
			index += xdp_ring->count;
		index--;
	}

	return I40E_XDP_CONSUMED;
}

/**
 * i40e_xmit_frame_ring - Sends buffer on Tx ring
 * @skb:     send buffer
 * @tx_ring: ring to send buffer on
 *
 * Returns NETDEV_TX_OK if sent, else an error code
 **/
static netdev_tx_t i40e_xmit_frame_ring(struct sk_buff *skb,
					struct i40e_ring *tx_ring)
{
	u64 cd_type_cmd_tso_mss = I40E_TX_DESC_DTYPE_CONTEXT;
	u32 cd_tunneling = 0, cd_l2tag2 = 0;
	struct i40e_tx_buffer *first;
	u32 td_offset = 0;
	u32 tx_flags = 0;
	u32 td_cmd = 0;
	u8 hdr_len = 0;
	int tso, count;
	int tsyn;

	/* prefetch the data, we'll need it later */
	prefetch(skb->data);

	i40e_trace(xmit_frame_ring, skb, tx_ring);

	count = i40e_xmit_descriptor_count(skb);
	if (i40e_chk_linearize(skb, count)) {
		if (__skb_linearize(skb)) {
			dev_kfree_skb_any(skb);
			return NETDEV_TX_OK;
		}
		count = i40e_txd_use_count(skb->len);
		tx_ring->tx_stats.tx_linearize++;
	}

	/* need: 1 descriptor per page * PAGE_SIZE/I40E_MAX_DATA_PER_TXD,
	 *       + 1 desc for skb_head_len/I40E_MAX_DATA_PER_TXD,
	 *       + 4 desc gap to avoid the cache line where head is,
	 *       + 1 desc for context descriptor,
	 * otherwise try next time
	 */
	if (i40e_maybe_stop_tx(tx_ring, count + 4 + 1)) {
		tx_ring->tx_stats.tx_busy++;
		return NETDEV_TX_BUSY;
	}

	/* record the location of the first descriptor for this packet */
	first = &tx_ring->tx_bi[tx_ring->next_to_use];
	first->skb = skb;
	first->bytecount = skb->len;
	first->gso_segs = 1;

	/* prepare the xmit flags */
	if (i40e_tx_prepare_vlan_flags(skb, tx_ring, &tx_flags))
		goto out_drop;

	tso = i40e_tso(first, &hdr_len, &cd_type_cmd_tso_mss);

	if (tso < 0)
		goto out_drop;
	else if (tso)
		tx_flags |= I40E_TX_FLAGS_TSO;

	/* Always offload the checksum, since it's in the data descriptor */
	tso = i40e_tx_enable_csum(skb, &tx_flags, &td_cmd, &td_offset,
				  tx_ring, &cd_tunneling);
	if (tso < 0)
		goto out_drop;

	tsyn = i40e_tsyn(tx_ring, skb, tx_flags, &cd_type_cmd_tso_mss);

	if (tsyn)
		tx_flags |= I40E_TX_FLAGS_TSYN;

	/* always enable CRC insertion offload */
	td_cmd |= I40E_TX_DESC_CMD_ICRC;

	i40e_create_tx_ctx(tx_ring, cd_type_cmd_tso_mss,
			   cd_tunneling, cd_l2tag2);

	/* Add Flow Director ATR if it's enabled.
	 *
	 * NOTE: this must always be directly before the data descriptor.
	 */
	i40e_atr(tx_ring, skb, tx_flags);

	if (i40e_tx_map(tx_ring, skb, first, tx_flags, hdr_len,
			td_cmd, td_offset))
		goto cleanup_tx_tstamp;

	return NETDEV_TX_OK;

out_drop:
	i40e_trace(xmit_frame_ring_drop, first->skb, tx_ring);
	dev_kfree_skb_any(first->skb);
	first->skb = NULL;
cleanup_tx_tstamp:
	if (unlikely(tx_flags & I40E_TX_FLAGS_TSYN)) {
		struct i40e_pf *pf = i40e_netdev_to_pf(tx_ring->netdev);

		dev_kfree_skb_any(pf->ptp_tx_skb);
		pf->ptp_tx_skb = NULL;
		clear_bit_unlock(__I40E_PTP_TX_IN_PROGRESS, pf->state);
	}

	return NETDEV_TX_OK;
}

/**
 * i40e_lan_xmit_frame - Selects the correct VSI and Tx queue to send buffer
 * @skb:    send buffer
 * @netdev: network interface device structure
 *
 * Returns NETDEV_TX_OK if sent, else an error code
 **/
netdev_tx_t i40e_lan_xmit_frame(struct sk_buff *skb, struct net_device *netdev)
{
	struct i40e_netdev_priv *np = netdev_priv(netdev);
	struct i40e_vsi *vsi = np->vsi;
	struct i40e_ring *tx_ring = vsi->tx_rings[skb->queue_mapping];

	/* hardware can't handle really short frames, hardware padding works
	 * beyond this point
	 */
	if (skb_put_padto(skb, I40E_MIN_TX_LEN))
		return NETDEV_TX_OK;

	return i40e_xmit_frame_ring(skb, tx_ring);
}

/**
 * i40e_xdp_xmit - Implements ndo_xdp_xmit
 * @dev: netdev
 * @n: number of frames
 * @frames: array of XDP buffer pointers
 * @flags: XDP extra info
 *
 * Returns number of frames successfully sent. Failed frames
 * will be free'ed by XDP core.
 *
 * For error cases, a negative errno code is returned and no-frames
 * are transmitted (caller must handle freeing frames).
 **/
int i40e_xdp_xmit(struct net_device *dev, int n, struct xdp_frame **frames,
		  u32 flags)
{
	struct i40e_netdev_priv *np = netdev_priv(dev);
	unsigned int queue_index = smp_processor_id();
	struct i40e_vsi *vsi = np->vsi;
	struct i40e_pf *pf = vsi->back;
	struct i40e_ring *xdp_ring;
	int nxmit = 0;
	int i;

	if (test_bit(__I40E_VSI_DOWN, vsi->state))
		return -ENETDOWN;

	if (!i40e_enabled_xdp_vsi(vsi) || queue_index >= vsi->num_queue_pairs ||
	    test_bit(__I40E_CONFIG_BUSY, pf->state))
		return -ENXIO;

	if (unlikely(flags & ~XDP_XMIT_FLAGS_MASK))
		return -EINVAL;

	xdp_ring = vsi->xdp_rings[queue_index];

	for (i = 0; i < n; i++) {
		struct xdp_frame *xdpf = frames[i];
		int err;

		err = i40e_xmit_xdp_ring(xdpf, xdp_ring);
		if (err != I40E_XDP_TX)
			break;
		nxmit++;
	}

	if (unlikely(flags & XDP_XMIT_FLUSH))
		i40e_xdp_ring_update_tail(xdp_ring);

	return nxmit;
}<|MERGE_RESOLUTION|>--- conflicted
+++ resolved
@@ -2,10 +2,7 @@
 /* Copyright(c) 2013 - 2018 Intel Corporation. */
 
 #include <linux/bpf_trace.h>
-<<<<<<< HEAD
-=======
 #include <linux/net/intel/libie/rx.h>
->>>>>>> 0c383648
 #include <linux/prefetch.h>
 #include <linux/sctp.h>
 #include <net/mpls.h>
@@ -45,13 +42,8 @@
 	flex_ptype |= FIELD_PREP(I40E_TXD_FLTR_QW0_PCTYPE_MASK, fdata->pctype);
 
 	/* Use LAN VSI Id if not programmed by user */
-<<<<<<< HEAD
-	flex_ptype |= FIELD_PREP(I40E_TXD_FLTR_QW0_DEST_VSI_MASK,
-				 fdata->dest_vsi ? : pf->vsi[pf->lan_vsi]->id);
-=======
 	vsi_id = fdata->dest_vsi ? : i40e_pf_get_main_vsi(pf)->id;
 	flex_ptype |= FIELD_PREP(I40E_TXD_FLTR_QW0_DEST_VSI_MASK, vsi_id);
->>>>>>> 0c383648
 
 	dtype_cmd = I40E_TX_DESC_DTYPE_FILTER_PROG;
 
@@ -1758,15 +1750,6 @@
 	u8 ptype;
 	u64 qword;
 
-<<<<<<< HEAD
-	qword = le64_to_cpu(rx_desc->wb.qword1.status_error_len);
-	ptype = FIELD_GET(I40E_RXD_QW1_PTYPE_MASK, qword);
-	rx_error = FIELD_GET(I40E_RXD_QW1_ERROR_MASK, qword);
-	rx_status = FIELD_GET(I40E_RXD_QW1_STATUS_MASK, qword);
-	decoded = decode_rx_desc_ptype(ptype);
-
-=======
->>>>>>> 0c383648
 	skb->ip_summed = CHECKSUM_NONE;
 
 	qword = le64_to_cpu(rx_desc->wb.qword1.status_error_len);
