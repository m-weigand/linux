// SPDX-License-Identifier: (GPL-2.0 or MIT)
/*
 * DSA driver for:
 * Hirschmann Hellcreek TSN switch.
 *
 * Copyright (C) 2019-2021 Linutronix GmbH
 * Author Kurt Kanzenbach <kurt@linutronix.de>
 */

#include <linux/kernel.h>
#include <linux/module.h>
#include <linux/device.h>
#include <linux/of.h>
#include <linux/of_device.h>
#include <linux/of_mdio.h>
#include <linux/platform_device.h>
#include <linux/bitops.h>
#include <linux/if_bridge.h>
#include <linux/if_vlan.h>
#include <linux/etherdevice.h>
#include <linux/random.h>
#include <linux/iopoll.h>
#include <linux/mutex.h>
#include <linux/delay.h>
#include <net/dsa.h>

#include "hellcreek.h"
#include "hellcreek_ptp.h"
#include "hellcreek_hwtstamp.h"

static const struct hellcreek_counter hellcreek_counter[] = {
	{ 0x00, "RxFiltered", },
	{ 0x01, "RxOctets1k", },
	{ 0x02, "RxVTAG", },
	{ 0x03, "RxL2BAD", },
	{ 0x04, "RxOverloadDrop", },
	{ 0x05, "RxUC", },
	{ 0x06, "RxMC", },
	{ 0x07, "RxBC", },
	{ 0x08, "RxRS<64", },
	{ 0x09, "RxRS64", },
	{ 0x0a, "RxRS65_127", },
	{ 0x0b, "RxRS128_255", },
	{ 0x0c, "RxRS256_511", },
	{ 0x0d, "RxRS512_1023", },
	{ 0x0e, "RxRS1024_1518", },
	{ 0x0f, "RxRS>1518", },
	{ 0x10, "TxTailDropQueue0", },
	{ 0x11, "TxTailDropQueue1", },
	{ 0x12, "TxTailDropQueue2", },
	{ 0x13, "TxTailDropQueue3", },
	{ 0x14, "TxTailDropQueue4", },
	{ 0x15, "TxTailDropQueue5", },
	{ 0x16, "TxTailDropQueue6", },
	{ 0x17, "TxTailDropQueue7", },
	{ 0x18, "RxTrafficClass0", },
	{ 0x19, "RxTrafficClass1", },
	{ 0x1a, "RxTrafficClass2", },
	{ 0x1b, "RxTrafficClass3", },
	{ 0x1c, "RxTrafficClass4", },
	{ 0x1d, "RxTrafficClass5", },
	{ 0x1e, "RxTrafficClass6", },
	{ 0x1f, "RxTrafficClass7", },
	{ 0x21, "TxOctets1k", },
	{ 0x22, "TxVTAG", },
	{ 0x23, "TxL2BAD", },
	{ 0x25, "TxUC", },
	{ 0x26, "TxMC", },
	{ 0x27, "TxBC", },
	{ 0x28, "TxTS<64", },
	{ 0x29, "TxTS64", },
	{ 0x2a, "TxTS65_127", },
	{ 0x2b, "TxTS128_255", },
	{ 0x2c, "TxTS256_511", },
	{ 0x2d, "TxTS512_1023", },
	{ 0x2e, "TxTS1024_1518", },
	{ 0x2f, "TxTS>1518", },
	{ 0x30, "TxTrafficClassOverrun0", },
	{ 0x31, "TxTrafficClassOverrun1", },
	{ 0x32, "TxTrafficClassOverrun2", },
	{ 0x33, "TxTrafficClassOverrun3", },
	{ 0x34, "TxTrafficClassOverrun4", },
	{ 0x35, "TxTrafficClassOverrun5", },
	{ 0x36, "TxTrafficClassOverrun6", },
	{ 0x37, "TxTrafficClassOverrun7", },
	{ 0x38, "TxTrafficClass0", },
	{ 0x39, "TxTrafficClass1", },
	{ 0x3a, "TxTrafficClass2", },
	{ 0x3b, "TxTrafficClass3", },
	{ 0x3c, "TxTrafficClass4", },
	{ 0x3d, "TxTrafficClass5", },
	{ 0x3e, "TxTrafficClass6", },
	{ 0x3f, "TxTrafficClass7", },
};

static u16 hellcreek_read(struct hellcreek *hellcreek, unsigned int offset)
{
	return readw(hellcreek->base + offset);
}

static u16 hellcreek_read_ctrl(struct hellcreek *hellcreek)
{
	return readw(hellcreek->base + HR_CTRL_C);
}

static u16 hellcreek_read_stat(struct hellcreek *hellcreek)
{
	return readw(hellcreek->base + HR_SWSTAT);
}

static void hellcreek_write(struct hellcreek *hellcreek, u16 data,
			    unsigned int offset)
{
	writew(data, hellcreek->base + offset);
}

static void hellcreek_select_port(struct hellcreek *hellcreek, int port)
{
	u16 val = port << HR_PSEL_PTWSEL_SHIFT;

	hellcreek_write(hellcreek, val, HR_PSEL);
}

static void hellcreek_select_prio(struct hellcreek *hellcreek, int prio)
{
	u16 val = prio << HR_PSEL_PRTCWSEL_SHIFT;

	hellcreek_write(hellcreek, val, HR_PSEL);
}

static void hellcreek_select_counter(struct hellcreek *hellcreek, int counter)
{
	u16 val = counter << HR_CSEL_SHIFT;

	hellcreek_write(hellcreek, val, HR_CSEL);

	/* Data sheet states to wait at least 20 internal clock cycles */
	ndelay(200);
}

static void hellcreek_select_vlan(struct hellcreek *hellcreek, int vid,
				  bool pvid)
{
	u16 val = 0;

	/* Set pvid bit first */
	if (pvid)
		val |= HR_VIDCFG_PVID;
	hellcreek_write(hellcreek, val, HR_VIDCFG);

	/* Set vlan */
	val |= vid << HR_VIDCFG_VID_SHIFT;
	hellcreek_write(hellcreek, val, HR_VIDCFG);
}

static void hellcreek_select_tgd(struct hellcreek *hellcreek, int port)
{
	u16 val = port << TR_TGDSEL_TDGSEL_SHIFT;

	hellcreek_write(hellcreek, val, TR_TGDSEL);
}

static int hellcreek_wait_until_ready(struct hellcreek *hellcreek)
{
	u16 val;

	/* Wait up to 1ms, although 3 us should be enough */
	return readx_poll_timeout(hellcreek_read_ctrl, hellcreek,
				  val, val & HR_CTRL_C_READY,
				  3, 1000);
}

static int hellcreek_wait_until_transitioned(struct hellcreek *hellcreek)
{
	u16 val;

	return readx_poll_timeout_atomic(hellcreek_read_ctrl, hellcreek,
					 val, !(val & HR_CTRL_C_TRANSITION),
					 1, 1000);
}

static int hellcreek_wait_fdb_ready(struct hellcreek *hellcreek)
{
	u16 val;

	return readx_poll_timeout_atomic(hellcreek_read_stat, hellcreek,
					 val, !(val & HR_SWSTAT_BUSY),
					 1, 1000);
}

static int hellcreek_detect(struct hellcreek *hellcreek)
{
	u16 id, rel_low, rel_high, date_low, date_high, tgd_ver;
	u8 tgd_maj, tgd_min;
	u32 rel, date;

	id	  = hellcreek_read(hellcreek, HR_MODID_C);
	rel_low	  = hellcreek_read(hellcreek, HR_REL_L_C);
	rel_high  = hellcreek_read(hellcreek, HR_REL_H_C);
	date_low  = hellcreek_read(hellcreek, HR_BLD_L_C);
	date_high = hellcreek_read(hellcreek, HR_BLD_H_C);
	tgd_ver   = hellcreek_read(hellcreek, TR_TGDVER);

	if (id != hellcreek->pdata->module_id)
		return -ENODEV;

	rel	= rel_low | (rel_high << 16);
	date	= date_low | (date_high << 16);
	tgd_maj = (tgd_ver & TR_TGDVER_REV_MAJ_MASK) >> TR_TGDVER_REV_MAJ_SHIFT;
	tgd_min = (tgd_ver & TR_TGDVER_REV_MIN_MASK) >> TR_TGDVER_REV_MIN_SHIFT;

	dev_info(hellcreek->dev, "Module ID=%02x Release=%04x Date=%04x TGD Version=%02x.%02x\n",
		 id, rel, date, tgd_maj, tgd_min);

	return 0;
}

static void hellcreek_feature_detect(struct hellcreek *hellcreek)
{
	u16 features;

	features = hellcreek_read(hellcreek, HR_FEABITS0);

	/* Only detect the size of the FDB table. The size and current
	 * utilization can be queried via devlink.
	 */
	hellcreek->fdb_entries = ((features & HR_FEABITS0_FDBBINS_MASK) >>
			       HR_FEABITS0_FDBBINS_SHIFT) * 32;
}

static enum dsa_tag_protocol hellcreek_get_tag_protocol(struct dsa_switch *ds,
							int port,
							enum dsa_tag_protocol mp)
{
	return DSA_TAG_PROTO_HELLCREEK;
}

static int hellcreek_port_enable(struct dsa_switch *ds, int port,
				 struct phy_device *phy)
{
	struct hellcreek *hellcreek = ds->priv;
	struct hellcreek_port *hellcreek_port;
	u16 val;

	hellcreek_port = &hellcreek->ports[port];

	dev_dbg(hellcreek->dev, "Enable port %d\n", port);

	mutex_lock(&hellcreek->reg_lock);

	hellcreek_select_port(hellcreek, port);
	val = hellcreek_port->ptcfg;
	val |= HR_PTCFG_ADMIN_EN;
	hellcreek_write(hellcreek, val, HR_PTCFG);
	hellcreek_port->ptcfg = val;

	mutex_unlock(&hellcreek->reg_lock);

	return 0;
}

static void hellcreek_port_disable(struct dsa_switch *ds, int port)
{
	struct hellcreek *hellcreek = ds->priv;
	struct hellcreek_port *hellcreek_port;
	u16 val;

	hellcreek_port = &hellcreek->ports[port];

	dev_dbg(hellcreek->dev, "Disable port %d\n", port);

	mutex_lock(&hellcreek->reg_lock);

	hellcreek_select_port(hellcreek, port);
	val = hellcreek_port->ptcfg;
	val &= ~HR_PTCFG_ADMIN_EN;
	hellcreek_write(hellcreek, val, HR_PTCFG);
	hellcreek_port->ptcfg = val;

	mutex_unlock(&hellcreek->reg_lock);
}

static void hellcreek_get_strings(struct dsa_switch *ds, int port,
				  u32 stringset, uint8_t *data)
{
	int i;

	for (i = 0; i < ARRAY_SIZE(hellcreek_counter); ++i) {
		const struct hellcreek_counter *counter = &hellcreek_counter[i];

		strlcpy(data + i * ETH_GSTRING_LEN,
			counter->name, ETH_GSTRING_LEN);
	}
}

static int hellcreek_get_sset_count(struct dsa_switch *ds, int port, int sset)
{
	if (sset != ETH_SS_STATS)
		return 0;

	return ARRAY_SIZE(hellcreek_counter);
}

static void hellcreek_get_ethtool_stats(struct dsa_switch *ds, int port,
					uint64_t *data)
{
	struct hellcreek *hellcreek = ds->priv;
	struct hellcreek_port *hellcreek_port;
	int i;

	hellcreek_port = &hellcreek->ports[port];

	for (i = 0; i < ARRAY_SIZE(hellcreek_counter); ++i) {
		const struct hellcreek_counter *counter = &hellcreek_counter[i];
		u8 offset = counter->offset + port * 64;
		u16 high, low;
		u64 value;

		mutex_lock(&hellcreek->reg_lock);

		hellcreek_select_counter(hellcreek, offset);

		/* The registers are locked internally by selecting the
		 * counter. So low and high can be read without reading high
		 * again.
		 */
		high  = hellcreek_read(hellcreek, HR_CRDH);
		low   = hellcreek_read(hellcreek, HR_CRDL);
		value = ((u64)high << 16) | low;

		hellcreek_port->counter_values[i] += value;
		data[i] = hellcreek_port->counter_values[i];

		mutex_unlock(&hellcreek->reg_lock);
	}
}

static u16 hellcreek_private_vid(int port)
{
	return VLAN_N_VID - port + 1;
}

static int hellcreek_vlan_prepare(struct dsa_switch *ds, int port,
				  const struct switchdev_obj_port_vlan *vlan,
				  struct netlink_ext_ack *extack)
{
	struct hellcreek *hellcreek = ds->priv;
	int i;

	dev_dbg(hellcreek->dev, "VLAN prepare for port %d\n", port);

	/* Restriction: Make sure that nobody uses the "private" VLANs. These
	 * VLANs are internally used by the driver to ensure port
	 * separation. Thus, they cannot be used by someone else.
	 */
	for (i = 0; i < hellcreek->pdata->num_ports; ++i) {
		const u16 restricted_vid = hellcreek_private_vid(i);

		if (!dsa_is_user_port(ds, i))
			continue;

		if (vlan->vid == restricted_vid) {
			NL_SET_ERR_MSG_MOD(extack, "VID restricted by driver");
			return -EBUSY;
		}
	}

	return 0;
}

static void hellcreek_select_vlan_params(struct hellcreek *hellcreek, int port,
					 int *shift, int *mask)
{
	switch (port) {
	case 0:
		*shift = HR_VIDMBRCFG_P0MBR_SHIFT;
		*mask  = HR_VIDMBRCFG_P0MBR_MASK;
		break;
	case 1:
		*shift = HR_VIDMBRCFG_P1MBR_SHIFT;
		*mask  = HR_VIDMBRCFG_P1MBR_MASK;
		break;
	case 2:
		*shift = HR_VIDMBRCFG_P2MBR_SHIFT;
		*mask  = HR_VIDMBRCFG_P2MBR_MASK;
		break;
	case 3:
		*shift = HR_VIDMBRCFG_P3MBR_SHIFT;
		*mask  = HR_VIDMBRCFG_P3MBR_MASK;
		break;
	default:
		*shift = *mask = 0;
		dev_err(hellcreek->dev, "Unknown port %d selected!\n", port);
	}
}

static void hellcreek_apply_vlan(struct hellcreek *hellcreek, int port, u16 vid,
				 bool pvid, bool untagged)
{
	int shift, mask;
	u16 val;

	dev_dbg(hellcreek->dev, "Apply VLAN: port=%d vid=%u pvid=%d untagged=%d",
		port, vid, pvid, untagged);

	mutex_lock(&hellcreek->reg_lock);

	hellcreek_select_port(hellcreek, port);
	hellcreek_select_vlan(hellcreek, vid, pvid);

	/* Setup port vlan membership */
	hellcreek_select_vlan_params(hellcreek, port, &shift, &mask);
	val = hellcreek->vidmbrcfg[vid];
	val &= ~mask;
	if (untagged)
		val |= HELLCREEK_VLAN_UNTAGGED_MEMBER << shift;
	else
		val |= HELLCREEK_VLAN_TAGGED_MEMBER << shift;

	hellcreek_write(hellcreek, val, HR_VIDMBRCFG);
	hellcreek->vidmbrcfg[vid] = val;

	mutex_unlock(&hellcreek->reg_lock);
}

static void hellcreek_unapply_vlan(struct hellcreek *hellcreek, int port,
				   u16 vid)
{
	int shift, mask;
	u16 val;

	dev_dbg(hellcreek->dev, "Unapply VLAN: port=%d vid=%u\n", port, vid);

	mutex_lock(&hellcreek->reg_lock);

	hellcreek_select_vlan(hellcreek, vid, false);

	/* Setup port vlan membership */
	hellcreek_select_vlan_params(hellcreek, port, &shift, &mask);
	val = hellcreek->vidmbrcfg[vid];
	val &= ~mask;
	val |= HELLCREEK_VLAN_NO_MEMBER << shift;

	hellcreek_write(hellcreek, val, HR_VIDMBRCFG);
	hellcreek->vidmbrcfg[vid] = val;

	mutex_unlock(&hellcreek->reg_lock);
}

static int hellcreek_vlan_add(struct dsa_switch *ds, int port,
			      const struct switchdev_obj_port_vlan *vlan,
			      struct netlink_ext_ack *extack)
{
	bool untagged = vlan->flags & BRIDGE_VLAN_INFO_UNTAGGED;
	bool pvid = vlan->flags & BRIDGE_VLAN_INFO_PVID;
	struct hellcreek *hellcreek = ds->priv;
	int err;

	err = hellcreek_vlan_prepare(ds, port, vlan, extack);
	if (err)
		return err;

	dev_dbg(hellcreek->dev, "Add VLAN %d on port %d, %s, %s\n",
		vlan->vid, port, untagged ? "untagged" : "tagged",
		pvid ? "PVID" : "no PVID");

	hellcreek_apply_vlan(hellcreek, port, vlan->vid, pvid, untagged);

	return 0;
}

static int hellcreek_vlan_del(struct dsa_switch *ds, int port,
			      const struct switchdev_obj_port_vlan *vlan)
{
	struct hellcreek *hellcreek = ds->priv;

	dev_dbg(hellcreek->dev, "Remove VLAN %d on port %d\n", vlan->vid, port);

	hellcreek_unapply_vlan(hellcreek, port, vlan->vid);

	return 0;
}

static void hellcreek_port_stp_state_set(struct dsa_switch *ds, int port,
					 u8 state)
{
	struct hellcreek *hellcreek = ds->priv;
	struct hellcreek_port *hellcreek_port;
	const char *new_state;
	u16 val;

	mutex_lock(&hellcreek->reg_lock);

	hellcreek_port = &hellcreek->ports[port];
	val = hellcreek_port->ptcfg;

	switch (state) {
	case BR_STATE_DISABLED:
		new_state = "DISABLED";
		val |= HR_PTCFG_BLOCKED;
		val &= ~HR_PTCFG_LEARNING_EN;
		break;
	case BR_STATE_BLOCKING:
		new_state = "BLOCKING";
		val |= HR_PTCFG_BLOCKED;
		val &= ~HR_PTCFG_LEARNING_EN;
		break;
	case BR_STATE_LISTENING:
		new_state = "LISTENING";
		val |= HR_PTCFG_BLOCKED;
		val &= ~HR_PTCFG_LEARNING_EN;
		break;
	case BR_STATE_LEARNING:
		new_state = "LEARNING";
		val |= HR_PTCFG_BLOCKED;
		val |= HR_PTCFG_LEARNING_EN;
		break;
	case BR_STATE_FORWARDING:
		new_state = "FORWARDING";
		val &= ~HR_PTCFG_BLOCKED;
		val |= HR_PTCFG_LEARNING_EN;
		break;
	default:
		new_state = "UNKNOWN";
	}

	hellcreek_select_port(hellcreek, port);
	hellcreek_write(hellcreek, val, HR_PTCFG);
	hellcreek_port->ptcfg = val;

	mutex_unlock(&hellcreek->reg_lock);

	dev_dbg(hellcreek->dev, "Configured STP state for port %d: %s\n",
		port, new_state);
}

static void hellcreek_setup_ingressflt(struct hellcreek *hellcreek, int port,
				       bool enable)
{
	struct hellcreek_port *hellcreek_port = &hellcreek->ports[port];
	u16 ptcfg;

	mutex_lock(&hellcreek->reg_lock);

	ptcfg = hellcreek_port->ptcfg;

	if (enable)
		ptcfg |= HR_PTCFG_INGRESSFLT;
	else
		ptcfg &= ~HR_PTCFG_INGRESSFLT;

	hellcreek_select_port(hellcreek, port);
	hellcreek_write(hellcreek, ptcfg, HR_PTCFG);
	hellcreek_port->ptcfg = ptcfg;

	mutex_unlock(&hellcreek->reg_lock);
}

static void hellcreek_setup_vlan_awareness(struct hellcreek *hellcreek,
					   bool enable)
{
	u16 swcfg;

	mutex_lock(&hellcreek->reg_lock);

	swcfg = hellcreek->swcfg;

	if (enable)
		swcfg |= HR_SWCFG_VLAN_UNAWARE;
	else
		swcfg &= ~HR_SWCFG_VLAN_UNAWARE;

	hellcreek_write(hellcreek, swcfg, HR_SWCFG);

	mutex_unlock(&hellcreek->reg_lock);
}

/* Default setup for DSA: VLAN <X>: CPU and Port <X> egress untagged. */
static void hellcreek_setup_vlan_membership(struct dsa_switch *ds, int port,
					    bool enabled)
{
	const u16 vid = hellcreek_private_vid(port);
	int upstream = dsa_upstream_port(ds, port);
	struct hellcreek *hellcreek = ds->priv;

	/* Apply vid to port as egress untagged and port vlan id */
	if (enabled)
		hellcreek_apply_vlan(hellcreek, port, vid, true, true);
	else
		hellcreek_unapply_vlan(hellcreek, port, vid);

	/* Apply vid to cpu port as well */
	if (enabled)
		hellcreek_apply_vlan(hellcreek, upstream, vid, false, true);
	else
		hellcreek_unapply_vlan(hellcreek, upstream, vid);
}

static void hellcreek_port_set_ucast_flood(struct hellcreek *hellcreek,
					   int port, bool enable)
{
	struct hellcreek_port *hellcreek_port;
	u16 val;

	hellcreek_port = &hellcreek->ports[port];

	dev_dbg(hellcreek->dev, "%s unicast flooding on port %d\n",
		enable ? "Enable" : "Disable", port);

	mutex_lock(&hellcreek->reg_lock);

	hellcreek_select_port(hellcreek, port);
	val = hellcreek_port->ptcfg;
	if (enable)
		val &= ~HR_PTCFG_UUC_FLT;
	else
		val |= HR_PTCFG_UUC_FLT;
	hellcreek_write(hellcreek, val, HR_PTCFG);
	hellcreek_port->ptcfg = val;

	mutex_unlock(&hellcreek->reg_lock);
}

static void hellcreek_port_set_mcast_flood(struct hellcreek *hellcreek,
					   int port, bool enable)
{
	struct hellcreek_port *hellcreek_port;
	u16 val;

	hellcreek_port = &hellcreek->ports[port];

	dev_dbg(hellcreek->dev, "%s multicast flooding on port %d\n",
		enable ? "Enable" : "Disable", port);

	mutex_lock(&hellcreek->reg_lock);

	hellcreek_select_port(hellcreek, port);
	val = hellcreek_port->ptcfg;
	if (enable)
		val &= ~HR_PTCFG_UMC_FLT;
	else
		val |= HR_PTCFG_UMC_FLT;
	hellcreek_write(hellcreek, val, HR_PTCFG);
	hellcreek_port->ptcfg = val;

	mutex_unlock(&hellcreek->reg_lock);
}

static int hellcreek_pre_bridge_flags(struct dsa_switch *ds, int port,
				      struct switchdev_brport_flags flags,
				      struct netlink_ext_ack *extack)
{
	if (flags.mask & ~(BR_FLOOD | BR_MCAST_FLOOD))
		return -EINVAL;

	return 0;
}

static int hellcreek_bridge_flags(struct dsa_switch *ds, int port,
				  struct switchdev_brport_flags flags,
				  struct netlink_ext_ack *extack)
{
	struct hellcreek *hellcreek = ds->priv;

	if (flags.mask & BR_FLOOD)
		hellcreek_port_set_ucast_flood(hellcreek, port,
					       !!(flags.val & BR_FLOOD));

	if (flags.mask & BR_MCAST_FLOOD)
		hellcreek_port_set_mcast_flood(hellcreek, port,
					       !!(flags.val & BR_MCAST_FLOOD));

	return 0;
}

static int hellcreek_port_bridge_join(struct dsa_switch *ds, int port,
				      struct dsa_bridge bridge,
				      bool *tx_fwd_offload)
{
	struct hellcreek *hellcreek = ds->priv;

	dev_dbg(hellcreek->dev, "Port %d joins a bridge\n", port);

	/* When joining a vlan_filtering bridge, keep the switch VLAN aware */
	if (!ds->vlan_filtering)
		hellcreek_setup_vlan_awareness(hellcreek, false);

	/* Drop private vlans */
	hellcreek_setup_vlan_membership(ds, port, false);

	return 0;
}

static void hellcreek_port_bridge_leave(struct dsa_switch *ds, int port,
					struct dsa_bridge bridge)
{
	struct hellcreek *hellcreek = ds->priv;

	dev_dbg(hellcreek->dev, "Port %d leaves a bridge\n", port);

	/* Enable VLAN awareness */
	hellcreek_setup_vlan_awareness(hellcreek, true);

	/* Enable private vlans */
	hellcreek_setup_vlan_membership(ds, port, true);
}

static int __hellcreek_fdb_add(struct hellcreek *hellcreek,
			       const struct hellcreek_fdb_entry *entry)
{
	u16 meta = 0;

	dev_dbg(hellcreek->dev, "Add static FDB entry: MAC=%pM, MASK=0x%02x, "
		"OBT=%d, PASS_BLOCKED=%d, REPRIO_EN=%d, PRIO=%d\n", entry->mac,
		entry->portmask, entry->is_obt, entry->pass_blocked,
		entry->reprio_en, entry->reprio_tc);

	/* Add mac address */
	hellcreek_write(hellcreek, entry->mac[1] | (entry->mac[0] << 8), HR_FDBWDH);
	hellcreek_write(hellcreek, entry->mac[3] | (entry->mac[2] << 8), HR_FDBWDM);
	hellcreek_write(hellcreek, entry->mac[5] | (entry->mac[4] << 8), HR_FDBWDL);

	/* Meta data */
	meta |= entry->portmask << HR_FDBWRM0_PORTMASK_SHIFT;
	if (entry->is_obt)
		meta |= HR_FDBWRM0_OBT;
	if (entry->pass_blocked)
		meta |= HR_FDBWRM0_PASS_BLOCKED;
	if (entry->reprio_en) {
		meta |= HR_FDBWRM0_REPRIO_EN;
		meta |= entry->reprio_tc << HR_FDBWRM0_REPRIO_TC_SHIFT;
	}
	hellcreek_write(hellcreek, meta, HR_FDBWRM0);

	/* Commit */
	hellcreek_write(hellcreek, 0x00, HR_FDBWRCMD);

	/* Wait until done */
	return hellcreek_wait_fdb_ready(hellcreek);
}

static int __hellcreek_fdb_del(struct hellcreek *hellcreek,
			       const struct hellcreek_fdb_entry *entry)
{
	dev_dbg(hellcreek->dev, "Delete FDB entry: MAC=%pM!\n", entry->mac);

	/* Delete by matching idx */
	hellcreek_write(hellcreek, entry->idx | HR_FDBWRCMD_FDBDEL, HR_FDBWRCMD);

	/* Wait until done */
	return hellcreek_wait_fdb_ready(hellcreek);
}

static void hellcreek_populate_fdb_entry(struct hellcreek *hellcreek,
					 struct hellcreek_fdb_entry *entry,
					 size_t idx)
{
	unsigned char addr[ETH_ALEN];
	u16 meta, mac;

	/* Read values */
	meta	= hellcreek_read(hellcreek, HR_FDBMDRD);
	mac	= hellcreek_read(hellcreek, HR_FDBRDL);
	addr[5] = mac & 0xff;
	addr[4] = (mac & 0xff00) >> 8;
	mac	= hellcreek_read(hellcreek, HR_FDBRDM);
	addr[3] = mac & 0xff;
	addr[2] = (mac & 0xff00) >> 8;
	mac	= hellcreek_read(hellcreek, HR_FDBRDH);
	addr[1] = mac & 0xff;
	addr[0] = (mac & 0xff00) >> 8;

	/* Populate @entry */
	memcpy(entry->mac, addr, sizeof(addr));
	entry->idx	    = idx;
	entry->portmask	    = (meta & HR_FDBMDRD_PORTMASK_MASK) >>
		HR_FDBMDRD_PORTMASK_SHIFT;
	entry->age	    = (meta & HR_FDBMDRD_AGE_MASK) >>
		HR_FDBMDRD_AGE_SHIFT;
	entry->is_obt	    = !!(meta & HR_FDBMDRD_OBT);
	entry->pass_blocked = !!(meta & HR_FDBMDRD_PASS_BLOCKED);
	entry->is_static    = !!(meta & HR_FDBMDRD_STATIC);
	entry->reprio_tc    = (meta & HR_FDBMDRD_REPRIO_TC_MASK) >>
		HR_FDBMDRD_REPRIO_TC_SHIFT;
	entry->reprio_en    = !!(meta & HR_FDBMDRD_REPRIO_EN);
}

/* Retrieve the index of a FDB entry by mac address. Currently we search through
 * the complete table in hardware. If that's too slow, we might have to cache
 * the complete FDB table in software.
 */
static int hellcreek_fdb_get(struct hellcreek *hellcreek,
			     const unsigned char *dest,
			     struct hellcreek_fdb_entry *entry)
{
	size_t i;

	/* Set read pointer to zero: The read of HR_FDBMAX (read-only register)
	 * should reset the internal pointer. But, that doesn't work. The vendor
	 * suggested a subsequent write as workaround. Same for HR_FDBRDH below.
	 */
	hellcreek_read(hellcreek, HR_FDBMAX);
	hellcreek_write(hellcreek, 0x00, HR_FDBMAX);

	/* We have to read the complete table, because the switch/driver might
	 * enter new entries anywhere.
	 */
	for (i = 0; i < hellcreek->fdb_entries; ++i) {
		struct hellcreek_fdb_entry tmp = { 0 };

		/* Read entry */
		hellcreek_populate_fdb_entry(hellcreek, &tmp, i);

		/* Force next entry */
		hellcreek_write(hellcreek, 0x00, HR_FDBRDH);

		if (memcmp(tmp.mac, dest, ETH_ALEN))
			continue;

		/* Match found */
		memcpy(entry, &tmp, sizeof(*entry));

		return 0;
	}

	return -ENOENT;
}

static int hellcreek_fdb_add(struct dsa_switch *ds, int port,
			     const unsigned char *addr, u16 vid)
{
	struct hellcreek_fdb_entry entry = { 0 };
	struct hellcreek *hellcreek = ds->priv;
	int ret;

	dev_dbg(hellcreek->dev, "Add FDB entry for MAC=%pM\n", addr);

	mutex_lock(&hellcreek->reg_lock);

	ret = hellcreek_fdb_get(hellcreek, addr, &entry);
	if (ret) {
		/* Not found */
		memcpy(entry.mac, addr, sizeof(entry.mac));
		entry.portmask = BIT(port);

		ret = __hellcreek_fdb_add(hellcreek, &entry);
		if (ret) {
			dev_err(hellcreek->dev, "Failed to add FDB entry!\n");
			goto out;
		}
	} else {
		/* Found */
		ret = __hellcreek_fdb_del(hellcreek, &entry);
		if (ret) {
			dev_err(hellcreek->dev, "Failed to delete FDB entry!\n");
			goto out;
		}

		entry.portmask |= BIT(port);

		ret = __hellcreek_fdb_add(hellcreek, &entry);
		if (ret) {
			dev_err(hellcreek->dev, "Failed to add FDB entry!\n");
			goto out;
		}
	}

out:
	mutex_unlock(&hellcreek->reg_lock);

	return ret;
}

static int hellcreek_fdb_del(struct dsa_switch *ds, int port,
			     const unsigned char *addr, u16 vid)
{
	struct hellcreek_fdb_entry entry = { 0 };
	struct hellcreek *hellcreek = ds->priv;
	int ret;

	dev_dbg(hellcreek->dev, "Delete FDB entry for MAC=%pM\n", addr);

	mutex_lock(&hellcreek->reg_lock);

	ret = hellcreek_fdb_get(hellcreek, addr, &entry);
	if (ret) {
		/* Not found */
		dev_err(hellcreek->dev, "FDB entry for deletion not found!\n");
	} else {
		/* Found */
		ret = __hellcreek_fdb_del(hellcreek, &entry);
		if (ret) {
			dev_err(hellcreek->dev, "Failed to delete FDB entry!\n");
			goto out;
		}

		entry.portmask &= ~BIT(port);

		if (entry.portmask != 0x00) {
			ret = __hellcreek_fdb_add(hellcreek, &entry);
			if (ret) {
				dev_err(hellcreek->dev, "Failed to add FDB entry!\n");
				goto out;
			}
		}
	}

out:
	mutex_unlock(&hellcreek->reg_lock);

	return ret;
}

static int hellcreek_fdb_dump(struct dsa_switch *ds, int port,
			      dsa_fdb_dump_cb_t *cb, void *data)
{
	struct hellcreek *hellcreek = ds->priv;
	u16 entries;
	int ret = 0;
	size_t i;

	mutex_lock(&hellcreek->reg_lock);

	/* Set read pointer to zero: The read of HR_FDBMAX (read-only register)
	 * should reset the internal pointer. But, that doesn't work. The vendor
	 * suggested a subsequent write as workaround. Same for HR_FDBRDH below.
	 */
	entries = hellcreek_read(hellcreek, HR_FDBMAX);
	hellcreek_write(hellcreek, 0x00, HR_FDBMAX);

	dev_dbg(hellcreek->dev, "FDB dump for port %d, entries=%d!\n", port, entries);

	/* Read table */
	for (i = 0; i < hellcreek->fdb_entries; ++i) {
		struct hellcreek_fdb_entry entry = { 0 };

		/* Read entry */
		hellcreek_populate_fdb_entry(hellcreek, &entry, i);

		/* Force next entry */
		hellcreek_write(hellcreek, 0x00, HR_FDBRDH);

		/* Check valid */
		if (is_zero_ether_addr(entry.mac))
			continue;

		/* Check port mask */
		if (!(entry.portmask & BIT(port)))
			continue;

		ret = cb(entry.mac, 0, entry.is_static, data);
		if (ret)
			break;
	}

	mutex_unlock(&hellcreek->reg_lock);

	return ret;
}

static int hellcreek_vlan_filtering(struct dsa_switch *ds, int port,
				    bool vlan_filtering,
				    struct netlink_ext_ack *extack)
{
	struct hellcreek *hellcreek = ds->priv;

	dev_dbg(hellcreek->dev, "%s VLAN filtering on port %d\n",
		vlan_filtering ? "Enable" : "Disable", port);

	/* Configure port to drop packages with not known vids */
	hellcreek_setup_ingressflt(hellcreek, port, vlan_filtering);

	/* Enable VLAN awareness on the switch. This save due to
	 * ds->vlan_filtering_is_global.
	 */
	hellcreek_setup_vlan_awareness(hellcreek, vlan_filtering);

	return 0;
}

static int hellcreek_enable_ip_core(struct hellcreek *hellcreek)
{
	int ret;
	u16 val;

	mutex_lock(&hellcreek->reg_lock);

	val = hellcreek_read(hellcreek, HR_CTRL_C);
	val |= HR_CTRL_C_ENABLE;
	hellcreek_write(hellcreek, val, HR_CTRL_C);
	ret = hellcreek_wait_until_transitioned(hellcreek);

	mutex_unlock(&hellcreek->reg_lock);

	return ret;
}

static void hellcreek_setup_cpu_and_tunnel_port(struct hellcreek *hellcreek)
{
	struct hellcreek_port *tunnel_port = &hellcreek->ports[TUNNEL_PORT];
	struct hellcreek_port *cpu_port = &hellcreek->ports[CPU_PORT];
	u16 ptcfg = 0;

	ptcfg |= HR_PTCFG_LEARNING_EN | HR_PTCFG_ADMIN_EN;

	mutex_lock(&hellcreek->reg_lock);

	hellcreek_select_port(hellcreek, CPU_PORT);
	hellcreek_write(hellcreek, ptcfg, HR_PTCFG);

	hellcreek_select_port(hellcreek, TUNNEL_PORT);
	hellcreek_write(hellcreek, ptcfg, HR_PTCFG);

	cpu_port->ptcfg	   = ptcfg;
	tunnel_port->ptcfg = ptcfg;

	mutex_unlock(&hellcreek->reg_lock);
}

static void hellcreek_setup_tc_identity_mapping(struct hellcreek *hellcreek)
{
	int i;

	/* The switch has multiple egress queues per port. The queue is selected
	 * via the PCP field in the VLAN header. The switch internally deals
	 * with traffic classes instead of PCP values and this mapping is
	 * configurable.
	 *
	 * The default mapping is (PCP - TC):
	 *  7 - 7
	 *  6 - 6
	 *  5 - 5
	 *  4 - 4
	 *  3 - 3
	 *  2 - 1
	 *  1 - 0
	 *  0 - 2
	 *
	 * The default should be an identity mapping.
	 */

	for (i = 0; i < 8; ++i) {
		mutex_lock(&hellcreek->reg_lock);

		hellcreek_select_prio(hellcreek, i);
		hellcreek_write(hellcreek,
				i << HR_PRTCCFG_PCP_TC_MAP_SHIFT,
				HR_PRTCCFG);

		mutex_unlock(&hellcreek->reg_lock);
	}
}

static int hellcreek_setup_fdb(struct hellcreek *hellcreek)
{
	static struct hellcreek_fdb_entry l2_ptp = {
		/* MAC: 01-1B-19-00-00-00 */
		.mac	      = { 0x01, 0x1b, 0x19, 0x00, 0x00, 0x00 },
		.portmask     = 0x03,	/* Management ports */
		.age	      = 0,
		.is_obt	      = 0,
		.pass_blocked = 0,
		.is_static    = 1,
		.reprio_tc    = 6,	/* TC: 6 as per IEEE 802.1AS */
		.reprio_en    = 1,
	};
	static struct hellcreek_fdb_entry udp4_ptp = {
		/* MAC: 01-00-5E-00-01-81 */
		.mac	      = { 0x01, 0x00, 0x5e, 0x00, 0x01, 0x81 },
		.portmask     = 0x03,	/* Management ports */
		.age	      = 0,
		.is_obt	      = 0,
		.pass_blocked = 0,
		.is_static    = 1,
		.reprio_tc    = 6,
		.reprio_en    = 1,
	};
	static struct hellcreek_fdb_entry udp6_ptp = {
		/* MAC: 33-33-00-00-01-81 */
		.mac	      = { 0x33, 0x33, 0x00, 0x00, 0x01, 0x81 },
		.portmask     = 0x03,	/* Management ports */
		.age	      = 0,
		.is_obt	      = 0,
		.pass_blocked = 0,
		.is_static    = 1,
		.reprio_tc    = 6,
		.reprio_en    = 1,
	};
	static struct hellcreek_fdb_entry l2_p2p = {
		/* MAC: 01-80-C2-00-00-0E */
		.mac	      = { 0x01, 0x80, 0xc2, 0x00, 0x00, 0x0e },
		.portmask     = 0x03,	/* Management ports */
		.age	      = 0,
		.is_obt	      = 0,
		.pass_blocked = 1,
		.is_static    = 1,
		.reprio_tc    = 6,	/* TC: 6 as per IEEE 802.1AS */
		.reprio_en    = 1,
	};
	static struct hellcreek_fdb_entry udp4_p2p = {
		/* MAC: 01-00-5E-00-00-6B */
		.mac	      = { 0x01, 0x00, 0x5e, 0x00, 0x00, 0x6b },
		.portmask     = 0x03,	/* Management ports */
		.age	      = 0,
		.is_obt	      = 0,
		.pass_blocked = 1,
		.is_static    = 1,
		.reprio_tc    = 6,
		.reprio_en    = 1,
	};
	static struct hellcreek_fdb_entry udp6_p2p = {
		/* MAC: 33-33-00-00-00-6B */
		.mac	      = { 0x33, 0x33, 0x00, 0x00, 0x00, 0x6b },
		.portmask     = 0x03,	/* Management ports */
		.age	      = 0,
		.is_obt	      = 0,
		.pass_blocked = 1,
		.is_static    = 1,
		.reprio_tc    = 6,
		.reprio_en    = 1,
	};
	static struct hellcreek_fdb_entry stp = {
		/* MAC: 01-80-C2-00-00-00 */
		.mac	      = { 0x01, 0x80, 0xc2, 0x00, 0x00, 0x00 },
		.portmask     = 0x03,	/* Management ports */
		.age	      = 0,
		.is_obt	      = 0,
		.pass_blocked = 1,
		.is_static    = 1,
		.reprio_tc    = 6,
		.reprio_en    = 1,
	};
	int ret;

	mutex_lock(&hellcreek->reg_lock);
	ret = __hellcreek_fdb_add(hellcreek, &l2_ptp);
	if (ret)
		goto out;
	ret = __hellcreek_fdb_add(hellcreek, &udp4_ptp);
	if (ret)
		goto out;
	ret = __hellcreek_fdb_add(hellcreek, &udp6_ptp);
	if (ret)
		goto out;
	ret = __hellcreek_fdb_add(hellcreek, &l2_p2p);
	if (ret)
		goto out;
	ret = __hellcreek_fdb_add(hellcreek, &udp4_p2p);
	if (ret)
		goto out;
	ret = __hellcreek_fdb_add(hellcreek, &udp6_p2p);
	if (ret)
		goto out;
	ret = __hellcreek_fdb_add(hellcreek, &stp);
out:
	mutex_unlock(&hellcreek->reg_lock);

	return ret;
}

static int hellcreek_devlink_info_get(struct dsa_switch *ds,
				      struct devlink_info_req *req,
				      struct netlink_ext_ack *extack)
{
	struct hellcreek *hellcreek = ds->priv;
	int ret;

	ret = devlink_info_driver_name_put(req, "hellcreek");
	if (ret)
		return ret;

	return devlink_info_version_fixed_put(req,
					      DEVLINK_INFO_VERSION_GENERIC_ASIC_ID,
					      hellcreek->pdata->name);
}

static u64 hellcreek_devlink_vlan_table_get(void *priv)
{
	struct hellcreek *hellcreek = priv;
	u64 count = 0;
	int i;

	mutex_lock(&hellcreek->reg_lock);
	for (i = 0; i < VLAN_N_VID; ++i)
		if (hellcreek->vidmbrcfg[i])
			count++;
	mutex_unlock(&hellcreek->reg_lock);

	return count;
}

static u64 hellcreek_devlink_fdb_table_get(void *priv)
{
	struct hellcreek *hellcreek = priv;
	u64 count = 0;

	/* Reading this register has side effects. Synchronize against the other
	 * FDB operations.
	 */
	mutex_lock(&hellcreek->reg_lock);
	count = hellcreek_read(hellcreek, HR_FDBMAX);
	mutex_unlock(&hellcreek->reg_lock);

	return count;
}

static int hellcreek_setup_devlink_resources(struct dsa_switch *ds)
{
	struct devlink_resource_size_params size_vlan_params;
	struct devlink_resource_size_params size_fdb_params;
	struct hellcreek *hellcreek = ds->priv;
	int err;

	devlink_resource_size_params_init(&size_vlan_params, VLAN_N_VID,
					  VLAN_N_VID,
					  1, DEVLINK_RESOURCE_UNIT_ENTRY);

	devlink_resource_size_params_init(&size_fdb_params,
					  hellcreek->fdb_entries,
					  hellcreek->fdb_entries,
					  1, DEVLINK_RESOURCE_UNIT_ENTRY);

	err = dsa_devlink_resource_register(ds, "VLAN", VLAN_N_VID,
					    HELLCREEK_DEVLINK_PARAM_ID_VLAN_TABLE,
					    DEVLINK_RESOURCE_ID_PARENT_TOP,
					    &size_vlan_params);
	if (err)
		goto out;

	err = dsa_devlink_resource_register(ds, "FDB", hellcreek->fdb_entries,
					    HELLCREEK_DEVLINK_PARAM_ID_FDB_TABLE,
					    DEVLINK_RESOURCE_ID_PARENT_TOP,
					    &size_fdb_params);
	if (err)
		goto out;

	dsa_devlink_resource_occ_get_register(ds,
					      HELLCREEK_DEVLINK_PARAM_ID_VLAN_TABLE,
					      hellcreek_devlink_vlan_table_get,
					      hellcreek);

	dsa_devlink_resource_occ_get_register(ds,
					      HELLCREEK_DEVLINK_PARAM_ID_FDB_TABLE,
					      hellcreek_devlink_fdb_table_get,
					      hellcreek);

	return 0;

out:
	dsa_devlink_resources_unregister(ds);

	return err;
}

static int hellcreek_devlink_region_vlan_snapshot(struct devlink *dl,
						  const struct devlink_region_ops *ops,
						  struct netlink_ext_ack *extack,
						  u8 **data)
{
	struct hellcreek_devlink_vlan_entry *table, *entry;
	struct dsa_switch *ds = dsa_devlink_to_ds(dl);
	struct hellcreek *hellcreek = ds->priv;
	int i;

	table = kcalloc(VLAN_N_VID, sizeof(*entry), GFP_KERNEL);
	if (!table)
		return -ENOMEM;

	entry = table;

	mutex_lock(&hellcreek->reg_lock);
	for (i = 0; i < VLAN_N_VID; ++i, ++entry) {
		entry->member = hellcreek->vidmbrcfg[i];
		entry->vid    = i;
	}
	mutex_unlock(&hellcreek->reg_lock);

	*data = (u8 *)table;

	return 0;
}

static int hellcreek_devlink_region_fdb_snapshot(struct devlink *dl,
						 const struct devlink_region_ops *ops,
						 struct netlink_ext_ack *extack,
						 u8 **data)
{
	struct dsa_switch *ds = dsa_devlink_to_ds(dl);
	struct hellcreek_fdb_entry *table, *entry;
	struct hellcreek *hellcreek = ds->priv;
	size_t i;

	table = kcalloc(hellcreek->fdb_entries, sizeof(*entry), GFP_KERNEL);
	if (!table)
		return -ENOMEM;

	entry = table;

	mutex_lock(&hellcreek->reg_lock);

	/* Start table read */
	hellcreek_read(hellcreek, HR_FDBMAX);
	hellcreek_write(hellcreek, 0x00, HR_FDBMAX);

	for (i = 0; i < hellcreek->fdb_entries; ++i, ++entry) {
		/* Read current entry */
		hellcreek_populate_fdb_entry(hellcreek, entry, i);

		/* Advance read pointer */
		hellcreek_write(hellcreek, 0x00, HR_FDBRDH);
	}

	mutex_unlock(&hellcreek->reg_lock);

	*data = (u8 *)table;

	return 0;
}

static struct devlink_region_ops hellcreek_region_vlan_ops = {
	.name	    = "vlan",
	.snapshot   = hellcreek_devlink_region_vlan_snapshot,
	.destructor = kfree,
};

static struct devlink_region_ops hellcreek_region_fdb_ops = {
	.name	    = "fdb",
	.snapshot   = hellcreek_devlink_region_fdb_snapshot,
	.destructor = kfree,
};

static int hellcreek_setup_devlink_regions(struct dsa_switch *ds)
{
	struct hellcreek *hellcreek = ds->priv;
	struct devlink_region_ops *ops;
	struct devlink_region *region;
	u64 size;
	int ret;

	/* VLAN table */
	size = VLAN_N_VID * sizeof(struct hellcreek_devlink_vlan_entry);
	ops  = &hellcreek_region_vlan_ops;

	region = dsa_devlink_region_create(ds, ops, 1, size);
	if (IS_ERR(region))
		return PTR_ERR(region);

	hellcreek->vlan_region = region;

	/* FDB table */
	size = hellcreek->fdb_entries * sizeof(struct hellcreek_fdb_entry);
	ops  = &hellcreek_region_fdb_ops;

	region = dsa_devlink_region_create(ds, ops, 1, size);
	if (IS_ERR(region)) {
		ret = PTR_ERR(region);
		goto err_fdb;
	}

	hellcreek->fdb_region = region;

	return 0;

err_fdb:
	dsa_devlink_region_destroy(hellcreek->vlan_region);

	return ret;
}

static void hellcreek_teardown_devlink_regions(struct dsa_switch *ds)
{
	struct hellcreek *hellcreek = ds->priv;

	dsa_devlink_region_destroy(hellcreek->fdb_region);
	dsa_devlink_region_destroy(hellcreek->vlan_region);
}

static int hellcreek_setup(struct dsa_switch *ds)
{
	struct hellcreek *hellcreek = ds->priv;
	u16 swcfg = 0;
	int ret, i;

	dev_dbg(hellcreek->dev, "Set up the switch\n");

	/* Let's go */
	ret = hellcreek_enable_ip_core(hellcreek);
	if (ret) {
		dev_err(hellcreek->dev, "Failed to enable IP core!\n");
		return ret;
	}

	/* Enable CPU/Tunnel ports */
	hellcreek_setup_cpu_and_tunnel_port(hellcreek);

	/* Switch config: Keep defaults, enable FDB aging and learning and tag
	 * each frame from/to cpu port for DSA tagging.  Also enable the length
	 * aware shaping mode. This eliminates the need for Qbv guard bands.
	 */
	swcfg |= HR_SWCFG_FDBAGE_EN |
		HR_SWCFG_FDBLRN_EN  |
		HR_SWCFG_ALWAYS_OBT |
		(HR_SWCFG_LAS_ON << HR_SWCFG_LAS_MODE_SHIFT);
	hellcreek->swcfg = swcfg;
	hellcreek_write(hellcreek, swcfg, HR_SWCFG);

	/* Initial vlan membership to reflect port separation */
	for (i = 0; i < ds->num_ports; ++i) {
		if (!dsa_is_user_port(ds, i))
			continue;

		hellcreek_setup_vlan_membership(ds, i, true);
	}

	/* Configure PCP <-> TC mapping */
	hellcreek_setup_tc_identity_mapping(hellcreek);

	/* The VLAN awareness is a global switch setting. Therefore, mixed vlan
	 * filtering setups are not supported.
	 */
	ds->vlan_filtering_is_global = true;
	ds->needs_standalone_vlan_filtering = true;

	/* Intercept _all_ PTP multicast traffic */
	ret = hellcreek_setup_fdb(hellcreek);
	if (ret) {
		dev_err(hellcreek->dev,
			"Failed to insert static PTP FDB entries\n");
		return ret;
	}

	/* Register devlink resources with DSA */
	ret = hellcreek_setup_devlink_resources(ds);
	if (ret) {
		dev_err(hellcreek->dev,
			"Failed to setup devlink resources!\n");
		return ret;
	}

	ret = hellcreek_setup_devlink_regions(ds);
	if (ret) {
		dev_err(hellcreek->dev,
			"Failed to setup devlink regions!\n");
		goto err_regions;
	}

	return 0;

err_regions:
	dsa_devlink_resources_unregister(ds);

	return ret;
}

static void hellcreek_teardown(struct dsa_switch *ds)
{
	hellcreek_teardown_devlink_regions(ds);
	dsa_devlink_resources_unregister(ds);
}

static void hellcreek_phylink_get_caps(struct dsa_switch *ds, int port,
				       struct phylink_config *config)
{
	struct hellcreek *hellcreek = ds->priv;

	__set_bit(PHY_INTERFACE_MODE_MII, config->supported_interfaces);
	__set_bit(PHY_INTERFACE_MODE_RGMII, config->supported_interfaces);

	/* Include GMII - the hardware does not support this interface
	 * mode, but it's the default interface mode for phylib, so we
	 * need it for compatibility with existing DT.
	 */
	__set_bit(PHY_INTERFACE_MODE_GMII, config->supported_interfaces);

	/* The MAC settings are a hardware configuration option and cannot be
	 * changed at run time or by strapping. Therefore the attached PHYs
	 * should be programmed to only advertise settings which are supported
	 * by the hardware.
	 */
	if (hellcreek->pdata->is_100_mbits)
		config->mac_capabilities = MAC_100FD;
	else
<<<<<<< HEAD
		phylink_set(mask, 1000baseT_Full);

	linkmode_and(supported, supported, mask);
	linkmode_and(state->advertising, state->advertising, mask);
=======
		config->mac_capabilities = MAC_1000FD;
>>>>>>> 754e0b0e
}

static int
hellcreek_port_prechangeupper(struct dsa_switch *ds, int port,
			      struct netdev_notifier_changeupper_info *info)
{
	struct hellcreek *hellcreek = ds->priv;
	bool used = true;
	int ret = -EBUSY;
	u16 vid;
	int i;

	dev_dbg(hellcreek->dev, "Pre change upper for port %d\n", port);

	/*
	 * Deny VLAN devices on top of lan ports with the same VLAN ids, because
	 * it breaks the port separation due to the private VLANs. Example:
	 *
	 * lan0.100 *and* lan1.100 cannot be used in parallel. However, lan0.99
	 * and lan1.100 works.
	 */

	if (!is_vlan_dev(info->upper_dev))
		return 0;

	vid = vlan_dev_vlan_id(info->upper_dev);

	/* For all ports, check bitmaps */
	mutex_lock(&hellcreek->vlan_lock);
	for (i = 0; i < hellcreek->pdata->num_ports; ++i) {
		if (!dsa_is_user_port(ds, i))
			continue;

		if (port == i)
			continue;

		used = used && test_bit(vid, hellcreek->ports[i].vlan_dev_bitmap);
	}

	if (used)
		goto out;

	/* Update bitmap */
	set_bit(vid, hellcreek->ports[port].vlan_dev_bitmap);

	ret = 0;

out:
	mutex_unlock(&hellcreek->vlan_lock);

	return ret;
}

static void hellcreek_setup_gcl(struct hellcreek *hellcreek, int port,
				const struct tc_taprio_qopt_offload *schedule)
{
	const struct tc_taprio_sched_entry *cur, *initial, *next;
	size_t i;

	cur = initial = &schedule->entries[0];
	next = cur + 1;

	for (i = 1; i <= schedule->num_entries; ++i) {
		u16 data;
		u8 gates;

		if (i == schedule->num_entries)
			gates = initial->gate_mask ^
				cur->gate_mask;
		else
			gates = next->gate_mask ^
				cur->gate_mask;

		data = gates;

		if (i == schedule->num_entries)
			data |= TR_GCLDAT_GCLWRLAST;

		/* Gates states */
		hellcreek_write(hellcreek, data, TR_GCLDAT);

		/* Time interval */
		hellcreek_write(hellcreek,
				cur->interval & 0x0000ffff,
				TR_GCLTIL);
		hellcreek_write(hellcreek,
				(cur->interval & 0xffff0000) >> 16,
				TR_GCLTIH);

		/* Commit entry */
		data = ((i - 1) << TR_GCLCMD_GCLWRADR_SHIFT) |
			(initial->gate_mask <<
			 TR_GCLCMD_INIT_GATE_STATES_SHIFT);
		hellcreek_write(hellcreek, data, TR_GCLCMD);

		cur++;
		next++;
	}
}

static void hellcreek_set_cycle_time(struct hellcreek *hellcreek,
				     const struct tc_taprio_qopt_offload *schedule)
{
	u32 cycle_time = schedule->cycle_time;

	hellcreek_write(hellcreek, cycle_time & 0x0000ffff, TR_CTWRL);
	hellcreek_write(hellcreek, (cycle_time & 0xffff0000) >> 16, TR_CTWRH);
}

static void hellcreek_switch_schedule(struct hellcreek *hellcreek,
				      ktime_t start_time)
{
	struct timespec64 ts = ktime_to_timespec64(start_time);

	/* Start schedule at this point of time */
	hellcreek_write(hellcreek, ts.tv_nsec & 0x0000ffff, TR_ESTWRL);
	hellcreek_write(hellcreek, (ts.tv_nsec & 0xffff0000) >> 16, TR_ESTWRH);

	/* Arm timer, set seconds and switch schedule */
	hellcreek_write(hellcreek, TR_ESTCMD_ESTARM | TR_ESTCMD_ESTSWCFG |
			((ts.tv_sec & TR_ESTCMD_ESTSEC_MASK) <<
			 TR_ESTCMD_ESTSEC_SHIFT), TR_ESTCMD);
}

static bool hellcreek_schedule_startable(struct hellcreek *hellcreek, int port)
{
	struct hellcreek_port *hellcreek_port = &hellcreek->ports[port];
	s64 base_time_ns, current_ns;

	/* The switch allows a schedule to be started only eight seconds within
	 * the future. Therefore, check the current PTP time if the schedule is
	 * startable or not.
	 */

	/* Use the "cached" time. That should be alright, as it's updated quite
	 * frequently in the PTP code.
	 */
	mutex_lock(&hellcreek->ptp_lock);
	current_ns = hellcreek->seconds * NSEC_PER_SEC + hellcreek->last_ts;
	mutex_unlock(&hellcreek->ptp_lock);

	/* Calculate difference to admin base time */
	base_time_ns = ktime_to_ns(hellcreek_port->current_schedule->base_time);

	return base_time_ns - current_ns < (s64)4 * NSEC_PER_SEC;
}

static void hellcreek_start_schedule(struct hellcreek *hellcreek, int port)
{
	struct hellcreek_port *hellcreek_port = &hellcreek->ports[port];
	ktime_t base_time, current_time;
	s64 current_ns;
	u32 cycle_time;

	/* First select port */
	hellcreek_select_tgd(hellcreek, port);

	/* Forward base time into the future if needed */
	mutex_lock(&hellcreek->ptp_lock);
	current_ns = hellcreek->seconds * NSEC_PER_SEC + hellcreek->last_ts;
	mutex_unlock(&hellcreek->ptp_lock);

	current_time = ns_to_ktime(current_ns);
	base_time    = hellcreek_port->current_schedule->base_time;
	cycle_time   = hellcreek_port->current_schedule->cycle_time;

	if (ktime_compare(current_time, base_time) > 0) {
		s64 n;

		n = div64_s64(ktime_sub_ns(current_time, base_time),
			      cycle_time);
		base_time = ktime_add_ns(base_time, (n + 1) * cycle_time);
	}

	/* Set admin base time and switch schedule */
	hellcreek_switch_schedule(hellcreek, base_time);

	taprio_offload_free(hellcreek_port->current_schedule);
	hellcreek_port->current_schedule = NULL;

	dev_dbg(hellcreek->dev, "Armed EST timer for port %d\n",
		hellcreek_port->port);
}

static void hellcreek_check_schedule(struct work_struct *work)
{
	struct delayed_work *dw = to_delayed_work(work);
	struct hellcreek_port *hellcreek_port;
	struct hellcreek *hellcreek;
	bool startable;

	hellcreek_port = dw_to_hellcreek_port(dw);
	hellcreek = hellcreek_port->hellcreek;

	mutex_lock(&hellcreek->reg_lock);

	/* Check starting time */
	startable = hellcreek_schedule_startable(hellcreek,
						 hellcreek_port->port);
	if (startable) {
		hellcreek_start_schedule(hellcreek, hellcreek_port->port);
		mutex_unlock(&hellcreek->reg_lock);
		return;
	}

	mutex_unlock(&hellcreek->reg_lock);

	/* Reschedule */
	schedule_delayed_work(&hellcreek_port->schedule_work,
			      HELLCREEK_SCHEDULE_PERIOD);
}

static int hellcreek_port_set_schedule(struct dsa_switch *ds, int port,
				       struct tc_taprio_qopt_offload *taprio)
{
	struct hellcreek *hellcreek = ds->priv;
	struct hellcreek_port *hellcreek_port;
	bool startable;
	u16 ctrl;

	hellcreek_port = &hellcreek->ports[port];

	dev_dbg(hellcreek->dev, "Configure traffic schedule on port %d\n",
		port);

	/* First cancel delayed work */
	cancel_delayed_work_sync(&hellcreek_port->schedule_work);

	mutex_lock(&hellcreek->reg_lock);

	if (hellcreek_port->current_schedule) {
		taprio_offload_free(hellcreek_port->current_schedule);
		hellcreek_port->current_schedule = NULL;
	}
	hellcreek_port->current_schedule = taprio_offload_get(taprio);

	/* Then select port */
	hellcreek_select_tgd(hellcreek, port);

	/* Enable gating and keep defaults */
	ctrl = (0xff << TR_TGDCTRL_ADMINGATESTATES_SHIFT) | TR_TGDCTRL_GATE_EN;
	hellcreek_write(hellcreek, ctrl, TR_TGDCTRL);

	/* Cancel pending schedule */
	hellcreek_write(hellcreek, 0x00, TR_ESTCMD);

	/* Setup a new schedule */
	hellcreek_setup_gcl(hellcreek, port, hellcreek_port->current_schedule);

	/* Configure cycle time */
	hellcreek_set_cycle_time(hellcreek, hellcreek_port->current_schedule);

	/* Check starting time */
	startable = hellcreek_schedule_startable(hellcreek, port);
	if (startable) {
		hellcreek_start_schedule(hellcreek, port);
		mutex_unlock(&hellcreek->reg_lock);
		return 0;
	}

	mutex_unlock(&hellcreek->reg_lock);

	/* Schedule periodic schedule check */
	schedule_delayed_work(&hellcreek_port->schedule_work,
			      HELLCREEK_SCHEDULE_PERIOD);

	return 0;
}

static int hellcreek_port_del_schedule(struct dsa_switch *ds, int port)
{
	struct hellcreek *hellcreek = ds->priv;
	struct hellcreek_port *hellcreek_port;

	hellcreek_port = &hellcreek->ports[port];

	dev_dbg(hellcreek->dev, "Remove traffic schedule on port %d\n", port);

	/* First cancel delayed work */
	cancel_delayed_work_sync(&hellcreek_port->schedule_work);

	mutex_lock(&hellcreek->reg_lock);

	if (hellcreek_port->current_schedule) {
		taprio_offload_free(hellcreek_port->current_schedule);
		hellcreek_port->current_schedule = NULL;
	}

	/* Then select port */
	hellcreek_select_tgd(hellcreek, port);

	/* Disable gating and return to regular switching flow */
	hellcreek_write(hellcreek, 0xff << TR_TGDCTRL_ADMINGATESTATES_SHIFT,
			TR_TGDCTRL);

	mutex_unlock(&hellcreek->reg_lock);

	return 0;
}

static bool hellcreek_validate_schedule(struct hellcreek *hellcreek,
					struct tc_taprio_qopt_offload *schedule)
{
	size_t i;

	/* Does this hellcreek version support Qbv in hardware? */
	if (!hellcreek->pdata->qbv_support)
		return false;

	/* cycle time can only be 32bit */
	if (schedule->cycle_time > (u32)-1)
		return false;

	/* cycle time extension is not supported */
	if (schedule->cycle_time_extension)
		return false;

	/* Only set command is supported */
	for (i = 0; i < schedule->num_entries; ++i)
		if (schedule->entries[i].command != TC_TAPRIO_CMD_SET_GATES)
			return false;

	return true;
}

static int hellcreek_port_setup_tc(struct dsa_switch *ds, int port,
				   enum tc_setup_type type, void *type_data)
{
	struct tc_taprio_qopt_offload *taprio = type_data;
	struct hellcreek *hellcreek = ds->priv;

	if (type != TC_SETUP_QDISC_TAPRIO)
		return -EOPNOTSUPP;

	if (!hellcreek_validate_schedule(hellcreek, taprio))
		return -EOPNOTSUPP;

	if (taprio->enable)
		return hellcreek_port_set_schedule(ds, port, taprio);

	return hellcreek_port_del_schedule(ds, port);
}

static const struct dsa_switch_ops hellcreek_ds_ops = {
	.devlink_info_get      = hellcreek_devlink_info_get,
	.get_ethtool_stats     = hellcreek_get_ethtool_stats,
	.get_sset_count	       = hellcreek_get_sset_count,
	.get_strings	       = hellcreek_get_strings,
	.get_tag_protocol      = hellcreek_get_tag_protocol,
	.get_ts_info	       = hellcreek_get_ts_info,
	.phylink_get_caps      = hellcreek_phylink_get_caps,
	.port_bridge_flags     = hellcreek_bridge_flags,
	.port_bridge_join      = hellcreek_port_bridge_join,
	.port_bridge_leave     = hellcreek_port_bridge_leave,
	.port_disable	       = hellcreek_port_disable,
	.port_enable	       = hellcreek_port_enable,
	.port_fdb_add	       = hellcreek_fdb_add,
	.port_fdb_del	       = hellcreek_fdb_del,
	.port_fdb_dump	       = hellcreek_fdb_dump,
	.port_hwtstamp_set     = hellcreek_port_hwtstamp_set,
	.port_hwtstamp_get     = hellcreek_port_hwtstamp_get,
	.port_pre_bridge_flags = hellcreek_pre_bridge_flags,
	.port_prechangeupper   = hellcreek_port_prechangeupper,
	.port_rxtstamp	       = hellcreek_port_rxtstamp,
	.port_setup_tc	       = hellcreek_port_setup_tc,
	.port_stp_state_set    = hellcreek_port_stp_state_set,
	.port_txtstamp	       = hellcreek_port_txtstamp,
	.port_vlan_add	       = hellcreek_vlan_add,
	.port_vlan_del	       = hellcreek_vlan_del,
	.port_vlan_filtering   = hellcreek_vlan_filtering,
	.setup		       = hellcreek_setup,
	.teardown	       = hellcreek_teardown,
};

static int hellcreek_probe(struct platform_device *pdev)
{
	struct device *dev = &pdev->dev;
	struct hellcreek *hellcreek;
	struct resource *res;
	int ret, i;

	hellcreek = devm_kzalloc(dev, sizeof(*hellcreek), GFP_KERNEL);
	if (!hellcreek)
		return -ENOMEM;

	hellcreek->vidmbrcfg = devm_kcalloc(dev, VLAN_N_VID,
					    sizeof(*hellcreek->vidmbrcfg),
					    GFP_KERNEL);
	if (!hellcreek->vidmbrcfg)
		return -ENOMEM;

	hellcreek->pdata = of_device_get_match_data(dev);

	hellcreek->ports = devm_kcalloc(dev, hellcreek->pdata->num_ports,
					sizeof(*hellcreek->ports),
					GFP_KERNEL);
	if (!hellcreek->ports)
		return -ENOMEM;

	for (i = 0; i < hellcreek->pdata->num_ports; ++i) {
		struct hellcreek_port *port = &hellcreek->ports[i];

		port->counter_values =
			devm_kcalloc(dev,
				     ARRAY_SIZE(hellcreek_counter),
				     sizeof(*port->counter_values),
				     GFP_KERNEL);
		if (!port->counter_values)
			return -ENOMEM;

		port->vlan_dev_bitmap =
			devm_kcalloc(dev,
				     BITS_TO_LONGS(VLAN_N_VID),
				     sizeof(unsigned long),
				     GFP_KERNEL);
		if (!port->vlan_dev_bitmap)
			return -ENOMEM;

		port->hellcreek	= hellcreek;
		port->port	= i;

		INIT_DELAYED_WORK(&port->schedule_work,
				  hellcreek_check_schedule);
	}

	mutex_init(&hellcreek->reg_lock);
	mutex_init(&hellcreek->vlan_lock);
	mutex_init(&hellcreek->ptp_lock);

	hellcreek->dev = dev;

	res = platform_get_resource_byname(pdev, IORESOURCE_MEM, "tsn");
	if (!res) {
		dev_err(dev, "No memory region provided!\n");
		return -ENODEV;
	}

	hellcreek->base = devm_ioremap_resource(dev, res);
	if (IS_ERR(hellcreek->base))
		return PTR_ERR(hellcreek->base);

	res = platform_get_resource_byname(pdev, IORESOURCE_MEM, "ptp");
	if (!res) {
		dev_err(dev, "No PTP memory region provided!\n");
		return -ENODEV;
	}

	hellcreek->ptp_base = devm_ioremap_resource(dev, res);
	if (IS_ERR(hellcreek->ptp_base))
		return PTR_ERR(hellcreek->ptp_base);

	ret = hellcreek_detect(hellcreek);
	if (ret) {
		dev_err(dev, "No (known) chip found!\n");
		return ret;
	}

	ret = hellcreek_wait_until_ready(hellcreek);
	if (ret) {
		dev_err(dev, "Switch didn't become ready!\n");
		return ret;
	}

	hellcreek_feature_detect(hellcreek);

	hellcreek->ds = devm_kzalloc(dev, sizeof(*hellcreek->ds), GFP_KERNEL);
	if (!hellcreek->ds)
		return -ENOMEM;

	hellcreek->ds->dev	     = dev;
	hellcreek->ds->priv	     = hellcreek;
	hellcreek->ds->ops	     = &hellcreek_ds_ops;
	hellcreek->ds->num_ports     = hellcreek->pdata->num_ports;
	hellcreek->ds->num_tx_queues = HELLCREEK_NUM_EGRESS_QUEUES;

	ret = dsa_register_switch(hellcreek->ds);
	if (ret) {
		dev_err_probe(dev, ret, "Unable to register switch\n");
		return ret;
	}

	ret = hellcreek_ptp_setup(hellcreek);
	if (ret) {
		dev_err(dev, "Failed to setup PTP!\n");
		goto err_ptp_setup;
	}

	ret = hellcreek_hwtstamp_setup(hellcreek);
	if (ret) {
		dev_err(dev, "Failed to setup hardware timestamping!\n");
		goto err_tstamp_setup;
	}

	platform_set_drvdata(pdev, hellcreek);

	return 0;

err_tstamp_setup:
	hellcreek_ptp_free(hellcreek);
err_ptp_setup:
	dsa_unregister_switch(hellcreek->ds);

	return ret;
}

static int hellcreek_remove(struct platform_device *pdev)
{
	struct hellcreek *hellcreek = platform_get_drvdata(pdev);

	if (!hellcreek)
		return 0;

	hellcreek_hwtstamp_free(hellcreek);
	hellcreek_ptp_free(hellcreek);
	dsa_unregister_switch(hellcreek->ds);
	platform_set_drvdata(pdev, NULL);

	return 0;
}

static void hellcreek_shutdown(struct platform_device *pdev)
{
	struct hellcreek *hellcreek = platform_get_drvdata(pdev);

	if (!hellcreek)
		return;

	dsa_switch_shutdown(hellcreek->ds);

	platform_set_drvdata(pdev, NULL);
}

static const struct hellcreek_platform_data de1soc_r1_pdata = {
	.name		 = "r4c30",
	.num_ports	 = 4,
	.is_100_mbits	 = 1,
	.qbv_support	 = 1,
	.qbv_on_cpu_port = 1,
	.qbu_support	 = 0,
	.module_id	 = 0x4c30,
};

static const struct of_device_id hellcreek_of_match[] = {
	{
		.compatible = "hirschmann,hellcreek-de1soc-r1",
		.data	    = &de1soc_r1_pdata,
	},
	{ /* sentinel */ },
};
MODULE_DEVICE_TABLE(of, hellcreek_of_match);

static struct platform_driver hellcreek_driver = {
	.probe	= hellcreek_probe,
	.remove = hellcreek_remove,
	.shutdown = hellcreek_shutdown,
	.driver = {
		.name = "hellcreek",
		.of_match_table = hellcreek_of_match,
	},
};
module_platform_driver(hellcreek_driver);

MODULE_AUTHOR("Kurt Kanzenbach <kurt@linutronix.de>");
MODULE_DESCRIPTION("Hirschmann Hellcreek driver");
MODULE_LICENSE("Dual MIT/GPL");<|MERGE_RESOLUTION|>--- conflicted
+++ resolved
@@ -1480,14 +1480,7 @@
 	if (hellcreek->pdata->is_100_mbits)
 		config->mac_capabilities = MAC_100FD;
 	else
-<<<<<<< HEAD
-		phylink_set(mask, 1000baseT_Full);
-
-	linkmode_and(supported, supported, mask);
-	linkmode_and(state->advertising, state->advertising, mask);
-=======
 		config->mac_capabilities = MAC_1000FD;
->>>>>>> 754e0b0e
 }
 
 static int
