/* Framework for configuring and reading PHY devices
 * Based on code in sungem_phy.c and gianfar_phy.c
 *
 * Author: Andy Fleming
 *
 * Copyright (c) 2004 Freescale Semiconductor, Inc.
 * Copyright (c) 2006, 2007  Maciej W. Rozycki
 *
 * This program is free software; you can redistribute  it and/or modify it
 * under  the terms of  the GNU General  Public License as published by the
 * Free Software Foundation;  either version 2 of the  License, or (at your
 * option) any later version.
 *
 */

#define pr_fmt(fmt) KBUILD_MODNAME ": " fmt

#include <linux/kernel.h>
#include <linux/string.h>
#include <linux/errno.h>
#include <linux/unistd.h>
#include <linux/interrupt.h>
#include <linux/delay.h>
#include <linux/netdevice.h>
#include <linux/etherdevice.h>
#include <linux/skbuff.h>
#include <linux/mm.h>
#include <linux/module.h>
#include <linux/mii.h>
#include <linux/ethtool.h>
#include <linux/phy.h>
#include <linux/phy_led_triggers.h>
#include <linux/workqueue.h>
#include <linux/mdio.h>
#include <linux/io.h>
#include <linux/uaccess.h>
#include <linux/atomic.h>

#include <asm/irq.h>

#define PHY_STATE_STR(_state)			\
	case PHY_##_state:			\
		return __stringify(_state);	\

static const char *phy_state_to_str(enum phy_state st)
{
	switch (st) {
	PHY_STATE_STR(DOWN)
	PHY_STATE_STR(READY)
	PHY_STATE_STR(UP)
	PHY_STATE_STR(RUNNING)
	PHY_STATE_STR(NOLINK)
	PHY_STATE_STR(FORCING)
	PHY_STATE_STR(CHANGELINK)
	PHY_STATE_STR(HALTED)
	PHY_STATE_STR(RESUMING)
	}

	return NULL;
}

static void phy_link_up(struct phy_device *phydev)
{
	phydev->phy_link_change(phydev, true, true);
	phy_led_trigger_change_speed(phydev);
}

static void phy_link_down(struct phy_device *phydev, bool do_carrier)
{
	phydev->phy_link_change(phydev, false, do_carrier);
	phy_led_trigger_change_speed(phydev);
}

/**
 * phy_print_status - Convenience function to print out the current phy status
 * @phydev: the phy_device struct
 */
void phy_print_status(struct phy_device *phydev)
{
	if (phydev->link) {
		netdev_info(phydev->attached_dev,
			"Link is Up - %s/%s - flow control %s\n",
			phy_speed_to_str(phydev->speed),
			phy_duplex_to_str(phydev->duplex),
			phydev->pause ? "rx/tx" : "off");
	} else	{
		netdev_info(phydev->attached_dev, "Link is Down\n");
	}
}
EXPORT_SYMBOL(phy_print_status);

/**
 * phy_clear_interrupt - Ack the phy device's interrupt
 * @phydev: the phy_device struct
 *
 * If the @phydev driver has an ack_interrupt function, call it to
 * ack and clear the phy device's interrupt.
 *
 * Returns 0 on success or < 0 on error.
 */
static int phy_clear_interrupt(struct phy_device *phydev)
{
	if (phydev->drv->ack_interrupt)
		return phydev->drv->ack_interrupt(phydev);

	return 0;
}

/**
 * phy_config_interrupt - configure the PHY device for the requested interrupts
 * @phydev: the phy_device struct
 * @interrupts: interrupt flags to configure for this @phydev
 *
 * Returns 0 on success or < 0 on error.
 */
static int phy_config_interrupt(struct phy_device *phydev, bool interrupts)
{
	phydev->interrupts = interrupts ? 1 : 0;
	if (phydev->drv->config_intr)
		return phydev->drv->config_intr(phydev);

	return 0;
}

/**
 * phy_restart_aneg - restart auto-negotiation
 * @phydev: target phy_device struct
 *
 * Restart the autonegotiation on @phydev.  Returns >= 0 on success or
 * negative errno on error.
 */
int phy_restart_aneg(struct phy_device *phydev)
{
	int ret;

	if (phydev->is_c45 && !(phydev->c45_ids.devices_in_package & BIT(0)))
		ret = genphy_c45_restart_aneg(phydev);
	else
		ret = genphy_restart_aneg(phydev);

	return ret;
}
EXPORT_SYMBOL_GPL(phy_restart_aneg);

/**
 * phy_aneg_done - return auto-negotiation status
 * @phydev: target phy_device struct
 *
 * Description: Return the auto-negotiation status from this @phydev
 * Returns > 0 on success or < 0 on error. 0 means that auto-negotiation
 * is still pending.
 */
int phy_aneg_done(struct phy_device *phydev)
{
	if (phydev->drv && phydev->drv->aneg_done)
		return phydev->drv->aneg_done(phydev);

	/* Avoid genphy_aneg_done() if the Clause 45 PHY does not
	 * implement Clause 22 registers
	 */
	if (phydev->is_c45 && !(phydev->c45_ids.devices_in_package & BIT(0)))
		return -EINVAL;

	return genphy_aneg_done(phydev);
}
EXPORT_SYMBOL(phy_aneg_done);

/**
 * phy_find_valid - find a PHY setting that matches the requested parameters
 * @speed: desired speed
 * @duplex: desired duplex
 * @supported: mask of supported link modes
 *
 * Locate a supported phy setting that is, in priority order:
 * - an exact match for the specified speed and duplex mode
 * - a match for the specified speed, or slower speed
 * - the slowest supported speed
 * Returns the matched phy_setting entry, or %NULL if no supported phy
 * settings were found.
 */
static const struct phy_setting *
phy_find_valid(int speed, int duplex, unsigned long *supported)
{
	return phy_lookup_setting(speed, duplex, supported, false);
}

/**
 * phy_supported_speeds - return all speeds currently supported by a phy device
 * @phy: The phy device to return supported speeds of.
 * @speeds: buffer to store supported speeds in.
 * @size:   size of speeds buffer.
 *
 * Description: Returns the number of supported speeds, and fills the speeds
 * buffer with the supported speeds. If speeds buffer is too small to contain
 * all currently supported speeds, will return as many speeds as can fit.
 */
unsigned int phy_supported_speeds(struct phy_device *phy,
				  unsigned int *speeds,
				  unsigned int size)
{
	return phy_speeds(speeds, size, phy->supported);
}

/**
 * phy_check_valid - check if there is a valid PHY setting which matches
 *		     speed, duplex, and feature mask
 * @speed: speed to match
 * @duplex: duplex to match
 * @features: A mask of the valid settings
 *
 * Description: Returns true if there is a valid setting, false otherwise.
 */
static inline bool phy_check_valid(int speed, int duplex,
				   unsigned long *features)
{
	return !!phy_lookup_setting(speed, duplex, features, true);
}

/**
 * phy_sanitize_settings - make sure the PHY is set to supported speed and duplex
 * @phydev: the target phy_device struct
 *
 * Description: Make sure the PHY is set to supported speeds and
 *   duplexes.  Drop down by one in this order:  1000/FULL,
 *   1000/HALF, 100/FULL, 100/HALF, 10/FULL, 10/HALF.
 */
static void phy_sanitize_settings(struct phy_device *phydev)
{
	const struct phy_setting *setting;

	/* Sanitize settings based on PHY capabilities */
	if (linkmode_test_bit(ETHTOOL_LINK_MODE_Autoneg_BIT, phydev->supported))
		phydev->autoneg = AUTONEG_DISABLE;

	setting = phy_find_valid(phydev->speed, phydev->duplex,
				 phydev->supported);
	if (setting) {
		phydev->speed = setting->speed;
		phydev->duplex = setting->duplex;
	} else {
		/* We failed to find anything (no supported speeds?) */
		phydev->speed = SPEED_UNKNOWN;
		phydev->duplex = DUPLEX_UNKNOWN;
	}
}

/**
 * phy_ethtool_sset - generic ethtool sset function, handles all the details
 * @phydev: target phy_device struct
 * @cmd: ethtool_cmd
 *
 * A few notes about parameter checking:
 *
 * - We don't set port or transceiver, so we don't care what they
 *   were set to.
 * - phy_start_aneg() will make sure forced settings are sane, and
 *   choose the next best ones from the ones selected, so we don't
 *   care if ethtool tries to give us bad values.
 */
int phy_ethtool_sset(struct phy_device *phydev, struct ethtool_cmd *cmd)
{
	__ETHTOOL_DECLARE_LINK_MODE_MASK(advertising);
	u32 speed = ethtool_cmd_speed(cmd);

	if (cmd->phy_address != phydev->mdio.addr)
		return -EINVAL;

	/* We make sure that we don't pass unsupported values in to the PHY */
	ethtool_convert_legacy_u32_to_link_mode(advertising, cmd->advertising);
	linkmode_and(advertising, advertising, phydev->supported);

	/* Verify the settings we care about. */
	if (cmd->autoneg != AUTONEG_ENABLE && cmd->autoneg != AUTONEG_DISABLE)
		return -EINVAL;

	if (cmd->autoneg == AUTONEG_ENABLE && cmd->advertising == 0)
		return -EINVAL;

	if (cmd->autoneg == AUTONEG_DISABLE &&
	    ((speed != SPEED_1000 &&
	      speed != SPEED_100 &&
	      speed != SPEED_10) ||
	     (cmd->duplex != DUPLEX_HALF &&
	      cmd->duplex != DUPLEX_FULL)))
		return -EINVAL;

	phydev->autoneg = cmd->autoneg;

	phydev->speed = speed;

	linkmode_copy(phydev->advertising, advertising);

	if (AUTONEG_ENABLE == cmd->autoneg)
		linkmode_set_bit(ETHTOOL_LINK_MODE_Autoneg_BIT,
				 phydev->advertising);
	else
		linkmode_clear_bit(ETHTOOL_LINK_MODE_Autoneg_BIT,
				   phydev->advertising);

	phydev->duplex = cmd->duplex;

	phydev->mdix_ctrl = cmd->eth_tp_mdix_ctrl;

	/* Restart the PHY */
	phy_start_aneg(phydev);

	return 0;
}
EXPORT_SYMBOL(phy_ethtool_sset);

int phy_ethtool_ksettings_set(struct phy_device *phydev,
			      const struct ethtool_link_ksettings *cmd)
{
	__ETHTOOL_DECLARE_LINK_MODE_MASK(advertising);
	u8 autoneg = cmd->base.autoneg;
	u8 duplex = cmd->base.duplex;
	u32 speed = cmd->base.speed;

	if (cmd->base.phy_address != phydev->mdio.addr)
		return -EINVAL;

	linkmode_copy(advertising, cmd->link_modes.advertising);

	/* We make sure that we don't pass unsupported values in to the PHY */
	linkmode_and(advertising, advertising, phydev->supported);

	/* Verify the settings we care about. */
	if (autoneg != AUTONEG_ENABLE && autoneg != AUTONEG_DISABLE)
		return -EINVAL;

	if (autoneg == AUTONEG_ENABLE && linkmode_empty(advertising))
		return -EINVAL;

	if (autoneg == AUTONEG_DISABLE &&
	    ((speed != SPEED_1000 &&
	      speed != SPEED_100 &&
	      speed != SPEED_10) ||
	     (duplex != DUPLEX_HALF &&
	      duplex != DUPLEX_FULL)))
		return -EINVAL;

	phydev->autoneg = autoneg;

	phydev->speed = speed;

	linkmode_copy(phydev->advertising, advertising);

	if (autoneg == AUTONEG_ENABLE)
		linkmode_set_bit(ETHTOOL_LINK_MODE_Autoneg_BIT,
				 phydev->advertising);
	else
		linkmode_clear_bit(ETHTOOL_LINK_MODE_Autoneg_BIT,
				   phydev->advertising);

	phydev->duplex = duplex;

	phydev->mdix_ctrl = cmd->base.eth_tp_mdix_ctrl;

	/* Restart the PHY */
	phy_start_aneg(phydev);

	return 0;
}
EXPORT_SYMBOL(phy_ethtool_ksettings_set);

void phy_ethtool_ksettings_get(struct phy_device *phydev,
			       struct ethtool_link_ksettings *cmd)
{
	linkmode_copy(cmd->link_modes.supported, phydev->supported);
	linkmode_copy(cmd->link_modes.advertising, phydev->advertising);
	linkmode_copy(cmd->link_modes.lp_advertising, phydev->lp_advertising);

	cmd->base.speed = phydev->speed;
	cmd->base.duplex = phydev->duplex;
	if (phydev->interface == PHY_INTERFACE_MODE_MOCA)
		cmd->base.port = PORT_BNC;
	else
		cmd->base.port = PORT_MII;
	cmd->base.transceiver = phy_is_internal(phydev) ?
				XCVR_INTERNAL : XCVR_EXTERNAL;
	cmd->base.phy_address = phydev->mdio.addr;
	cmd->base.autoneg = phydev->autoneg;
	cmd->base.eth_tp_mdix_ctrl = phydev->mdix_ctrl;
	cmd->base.eth_tp_mdix = phydev->mdix;
}
EXPORT_SYMBOL(phy_ethtool_ksettings_get);

/**
 * phy_mii_ioctl - generic PHY MII ioctl interface
 * @phydev: the phy_device struct
 * @ifr: &struct ifreq for socket ioctl's
 * @cmd: ioctl cmd to execute
 *
 * Note that this function is currently incompatible with the
 * PHYCONTROL layer.  It changes registers without regard to
 * current state.  Use at own risk.
 */
int phy_mii_ioctl(struct phy_device *phydev, struct ifreq *ifr, int cmd)
{
	struct mii_ioctl_data *mii_data = if_mii(ifr);
	u16 val = mii_data->val_in;
	bool change_autoneg = false;

	switch (cmd) {
	case SIOCGMIIPHY:
		mii_data->phy_id = phydev->mdio.addr;
		/* fall through */

	case SIOCGMIIREG:
		mii_data->val_out = mdiobus_read(phydev->mdio.bus,
						 mii_data->phy_id,
						 mii_data->reg_num);
		return 0;

	case SIOCSMIIREG:
		if (mii_data->phy_id == phydev->mdio.addr) {
			switch (mii_data->reg_num) {
			case MII_BMCR:
				if ((val & (BMCR_RESET | BMCR_ANENABLE)) == 0) {
					if (phydev->autoneg == AUTONEG_ENABLE)
						change_autoneg = true;
					phydev->autoneg = AUTONEG_DISABLE;
					if (val & BMCR_FULLDPLX)
						phydev->duplex = DUPLEX_FULL;
					else
						phydev->duplex = DUPLEX_HALF;
					if (val & BMCR_SPEED1000)
						phydev->speed = SPEED_1000;
					else if (val & BMCR_SPEED100)
						phydev->speed = SPEED_100;
					else phydev->speed = SPEED_10;
				}
				else {
					if (phydev->autoneg == AUTONEG_DISABLE)
						change_autoneg = true;
					phydev->autoneg = AUTONEG_ENABLE;
				}
				break;
			case MII_ADVERTISE:
				mii_adv_mod_linkmode_adv_t(phydev->advertising,
							   val);
				change_autoneg = true;
				break;
			default:
				/* do nothing */
				break;
			}
		}

		mdiobus_write(phydev->mdio.bus, mii_data->phy_id,
			      mii_data->reg_num, val);

		if (mii_data->phy_id == phydev->mdio.addr &&
		    mii_data->reg_num == MII_BMCR &&
		    val & BMCR_RESET)
			return phy_init_hw(phydev);

		if (change_autoneg)
			return phy_start_aneg(phydev);

		return 0;

	case SIOCSHWTSTAMP:
		if (phydev->drv && phydev->drv->hwtstamp)
			return phydev->drv->hwtstamp(phydev, ifr);
		/* fall through */

	default:
		return -EOPNOTSUPP;
	}
}
EXPORT_SYMBOL(phy_mii_ioctl);

static void phy_queue_state_machine(struct phy_device *phydev,
				    unsigned int secs)
{
	mod_delayed_work(system_power_efficient_wq, &phydev->state_queue,
			 secs * HZ);
}

static void phy_trigger_machine(struct phy_device *phydev)
{
	phy_queue_state_machine(phydev, 0);
}

static int phy_config_aneg(struct phy_device *phydev)
{
	if (phydev->drv->config_aneg)
		return phydev->drv->config_aneg(phydev);

	/* Clause 45 PHYs that don't implement Clause 22 registers are not
	 * allowed to call genphy_config_aneg()
	 */
	if (phydev->is_c45 && !(phydev->c45_ids.devices_in_package & BIT(0)))
		return -EOPNOTSUPP;

	return genphy_config_aneg(phydev);
}

/**
 * phy_check_link_status - check link status and set state accordingly
 * @phydev: the phy_device struct
 *
 * Description: Check for link and whether autoneg was triggered / is running
 * and set state accordingly
 */
static int phy_check_link_status(struct phy_device *phydev)
{
	int err;

	WARN_ON(!mutex_is_locked(&phydev->lock));

	err = phy_read_status(phydev);
	if (err)
		return err;

	if (phydev->link && phydev->state != PHY_RUNNING) {
		phydev->state = PHY_RUNNING;
		phy_link_up(phydev);
	} else if (!phydev->link && phydev->state != PHY_NOLINK) {
		phydev->state = PHY_NOLINK;
		phy_link_down(phydev, true);
	}

	return 0;
}

/**
 * phy_start_aneg - start auto-negotiation for this PHY device
 * @phydev: the phy_device struct
 *
 * Description: Sanitizes the settings (if we're not autonegotiating
 *   them), and then calls the driver's config_aneg function.
 *   If the PHYCONTROL Layer is operating, we change the state to
 *   reflect the beginning of Auto-negotiation or forcing.
 */
int phy_start_aneg(struct phy_device *phydev)
{
	int err;

	if (!phydev->drv)
		return -EIO;

	mutex_lock(&phydev->lock);

	if (!__phy_is_started(phydev)) {
		WARN(1, "called from state %s\n",
		     phy_state_to_str(phydev->state));
		err = -EBUSY;
		goto out_unlock;
	}

	if (AUTONEG_DISABLE == phydev->autoneg)
		phy_sanitize_settings(phydev);

	/* Invalidate LP advertising flags */
	linkmode_zero(phydev->lp_advertising);

	err = phy_config_aneg(phydev);
	if (err < 0)
		goto out_unlock;

<<<<<<< HEAD
	if (phydev->autoneg == AUTONEG_ENABLE) {
		err = phy_check_link_status(phydev);
	} else {
		phydev->state = PHY_FORCING;
		phydev->link_timeout = PHY_FORCE_TIMEOUT;
=======
	if (__phy_is_started(phydev)) {
		if (phydev->autoneg == AUTONEG_ENABLE) {
			err = phy_check_link_status(phydev);
		} else {
			phydev->state = PHY_FORCING;
			phydev->link_timeout = PHY_FORCE_TIMEOUT;
		}
>>>>>>> f17b5f06
	}

out_unlock:
	mutex_unlock(&phydev->lock);

	return err;
}
EXPORT_SYMBOL(phy_start_aneg);

static int phy_poll_aneg_done(struct phy_device *phydev)
{
	unsigned int retries = 100;
	int ret;

	do {
		msleep(100);
		ret = phy_aneg_done(phydev);
	} while (!ret && --retries);

	if (!ret)
		return -ETIMEDOUT;

	return ret < 0 ? ret : 0;
}

/**
 * phy_speed_down - set speed to lowest speed supported by both link partners
 * @phydev: the phy_device struct
 * @sync: perform action synchronously
 *
 * Description: Typically used to save energy when waiting for a WoL packet
 *
 * WARNING: Setting sync to false may cause the system being unable to suspend
 * in case the PHY generates an interrupt when finishing the autonegotiation.
 * This interrupt may wake up the system immediately after suspend.
 * Therefore use sync = false only if you're sure it's safe with the respective
 * network chip.
 */
int phy_speed_down(struct phy_device *phydev, bool sync)
{
	__ETHTOOL_DECLARE_LINK_MODE_MASK(adv_old);
	__ETHTOOL_DECLARE_LINK_MODE_MASK(adv);
	int ret;

	if (phydev->autoneg != AUTONEG_ENABLE)
		return 0;

	linkmode_copy(adv_old, phydev->advertising);
	linkmode_copy(adv, phydev->lp_advertising);
	linkmode_and(adv, adv, phydev->supported);

	if (linkmode_test_bit(ETHTOOL_LINK_MODE_10baseT_Half_BIT, adv) ||
	    linkmode_test_bit(ETHTOOL_LINK_MODE_10baseT_Full_BIT, adv)) {
		linkmode_clear_bit(ETHTOOL_LINK_MODE_100baseT_Half_BIT,
				   phydev->advertising);
		linkmode_clear_bit(ETHTOOL_LINK_MODE_100baseT_Full_BIT,
				   phydev->advertising);
		linkmode_clear_bit(ETHTOOL_LINK_MODE_1000baseT_Half_BIT,
				   phydev->advertising);
		linkmode_clear_bit(ETHTOOL_LINK_MODE_1000baseT_Full_BIT,
				   phydev->advertising);
	} else if (linkmode_test_bit(ETHTOOL_LINK_MODE_100baseT_Half_BIT,
				     adv) ||
		   linkmode_test_bit(ETHTOOL_LINK_MODE_100baseT_Full_BIT,
				     adv)) {
		linkmode_clear_bit(ETHTOOL_LINK_MODE_1000baseT_Half_BIT,
				   phydev->advertising);
		linkmode_clear_bit(ETHTOOL_LINK_MODE_1000baseT_Full_BIT,
				   phydev->advertising);
	}

	if (linkmode_equal(phydev->advertising, adv_old))
		return 0;

	ret = phy_config_aneg(phydev);
	if (ret)
		return ret;

	return sync ? phy_poll_aneg_done(phydev) : 0;
}
EXPORT_SYMBOL_GPL(phy_speed_down);

/**
 * phy_speed_up - (re)set advertised speeds to all supported speeds
 * @phydev: the phy_device struct
 *
 * Description: Used to revert the effect of phy_speed_down
 */
int phy_speed_up(struct phy_device *phydev)
{
	__ETHTOOL_DECLARE_LINK_MODE_MASK(all_speeds) = { 0, };
	__ETHTOOL_DECLARE_LINK_MODE_MASK(not_speeds);
	__ETHTOOL_DECLARE_LINK_MODE_MASK(supported);
	__ETHTOOL_DECLARE_LINK_MODE_MASK(adv_old);
	__ETHTOOL_DECLARE_LINK_MODE_MASK(speeds);

	linkmode_copy(adv_old, phydev->advertising);

	if (phydev->autoneg != AUTONEG_ENABLE)
		return 0;

	linkmode_set_bit(ETHTOOL_LINK_MODE_10baseT_Half_BIT, all_speeds);
	linkmode_set_bit(ETHTOOL_LINK_MODE_10baseT_Full_BIT, all_speeds);
	linkmode_set_bit(ETHTOOL_LINK_MODE_100baseT_Half_BIT, all_speeds);
	linkmode_set_bit(ETHTOOL_LINK_MODE_100baseT_Full_BIT, all_speeds);
	linkmode_set_bit(ETHTOOL_LINK_MODE_1000baseT_Half_BIT, all_speeds);
	linkmode_set_bit(ETHTOOL_LINK_MODE_1000baseT_Full_BIT, all_speeds);
<<<<<<< HEAD

	linkmode_andnot(not_speeds, adv_old, all_speeds);
	linkmode_copy(supported, phydev->supported);
	linkmode_and(speeds, supported, all_speeds);
	linkmode_or(phydev->advertising, not_speeds, speeds);

=======

	linkmode_andnot(not_speeds, adv_old, all_speeds);
	linkmode_copy(supported, phydev->supported);
	linkmode_and(speeds, supported, all_speeds);
	linkmode_or(phydev->advertising, not_speeds, speeds);

>>>>>>> f17b5f06
	if (linkmode_equal(phydev->advertising, adv_old))
		return 0;

	return phy_config_aneg(phydev);
}
EXPORT_SYMBOL_GPL(phy_speed_up);

/**
 * phy_start_machine - start PHY state machine tracking
 * @phydev: the phy_device struct
 *
 * Description: The PHY infrastructure can run a state machine
 *   which tracks whether the PHY is starting up, negotiating,
 *   etc.  This function starts the delayed workqueue which tracks
 *   the state of the PHY. If you want to maintain your own state machine,
 *   do not call this function.
 */
void phy_start_machine(struct phy_device *phydev)
{
	phy_trigger_machine(phydev);
}
EXPORT_SYMBOL_GPL(phy_start_machine);

/**
 * phy_stop_machine - stop the PHY state machine tracking
 * @phydev: target phy_device struct
 *
 * Description: Stops the state machine delayed workqueue, sets the
 *   state to UP (unless it wasn't up yet). This function must be
 *   called BEFORE phy_detach.
 */
void phy_stop_machine(struct phy_device *phydev)
{
	cancel_delayed_work_sync(&phydev->state_queue);

	mutex_lock(&phydev->lock);
	if (__phy_is_started(phydev))
		phydev->state = PHY_UP;
	mutex_unlock(&phydev->lock);
}

/**
 * phy_error - enter HALTED state for this PHY device
 * @phydev: target phy_device struct
 *
 * Moves the PHY to the HALTED state in response to a read
 * or write error, and tells the controller the link is down.
 * Must not be called from interrupt context, or while the
 * phydev->lock is held.
 */
static void phy_error(struct phy_device *phydev)
{
	WARN_ON(1);

	mutex_lock(&phydev->lock);
	phydev->state = PHY_HALTED;
	mutex_unlock(&phydev->lock);

	phy_trigger_machine(phydev);
}

/**
 * phy_disable_interrupts - Disable the PHY interrupts from the PHY side
 * @phydev: target phy_device struct
 */
static int phy_disable_interrupts(struct phy_device *phydev)
{
	int err;

	/* Disable PHY interrupts */
	err = phy_config_interrupt(phydev, PHY_INTERRUPT_DISABLED);
	if (err)
		return err;

	/* Clear the interrupt */
	return phy_clear_interrupt(phydev);
}

/**
 * phy_interrupt - PHY interrupt handler
 * @irq: interrupt line
 * @phy_dat: phy_device pointer
 *
 * Description: Handle PHY interrupt
 */
static irqreturn_t phy_interrupt(int irq, void *phy_dat)
{
	struct phy_device *phydev = phy_dat;

	if (!phy_is_started(phydev))
		return IRQ_NONE;		/* It can't be ours.  */

	if (phydev->drv->did_interrupt && !phydev->drv->did_interrupt(phydev))
		return IRQ_NONE;

	/* reschedule state queue work to run as soon as possible */
	phy_trigger_machine(phydev);

	if (phy_clear_interrupt(phydev))
		goto phy_err;
	return IRQ_HANDLED;

phy_err:
	phy_error(phydev);
	return IRQ_NONE;
}

/**
 * phy_enable_interrupts - Enable the interrupts from the PHY side
 * @phydev: target phy_device struct
 */
static int phy_enable_interrupts(struct phy_device *phydev)
{
	int err = phy_clear_interrupt(phydev);

	if (err < 0)
		return err;

	return phy_config_interrupt(phydev, PHY_INTERRUPT_ENABLED);
}

/**
 * phy_start_interrupts - request and enable interrupts for a PHY device
 * @phydev: target phy_device struct
 *
 * Description: Request the interrupt for the given PHY.
 *   If this fails, then we set irq to PHY_POLL.
 *   Otherwise, we enable the interrupts in the PHY.
 *   This should only be called with a valid IRQ number.
 *   Returns 0 on success or < 0 on error.
 */
int phy_start_interrupts(struct phy_device *phydev)
{
	if (request_threaded_irq(phydev->irq, NULL, phy_interrupt,
				 IRQF_ONESHOT | IRQF_SHARED,
				 phydev_name(phydev), phydev) < 0) {
		pr_warn("%s: Can't get IRQ %d (PHY)\n",
			phydev->mdio.bus->name, phydev->irq);
		phydev->irq = PHY_POLL;
		return 0;
	}

	return phy_enable_interrupts(phydev);
}
EXPORT_SYMBOL(phy_start_interrupts);

/**
 * phy_stop_interrupts - disable interrupts from a PHY device
 * @phydev: target phy_device struct
 */
int phy_stop_interrupts(struct phy_device *phydev)
{
	int err = phy_disable_interrupts(phydev);

	if (err)
		phy_error(phydev);

	free_irq(phydev->irq, phydev);

	return err;
}
EXPORT_SYMBOL(phy_stop_interrupts);

/**
 * phy_stop - Bring down the PHY link, and stop checking the status
 * @phydev: target phy_device struct
 */
void phy_stop(struct phy_device *phydev)
{
	mutex_lock(&phydev->lock);

	if (!__phy_is_started(phydev)) {
		WARN(1, "called from state %s\n",
		     phy_state_to_str(phydev->state));
		mutex_unlock(&phydev->lock);
		return;
	}

	if (phy_interrupt_is_valid(phydev))
		phy_disable_interrupts(phydev);

	phydev->state = PHY_HALTED;

	mutex_unlock(&phydev->lock);

	phy_state_machine(&phydev->state_queue.work);

	/* Cannot call flush_scheduled_work() here as desired because
	 * of rtnl_lock(), but PHY_HALTED shall guarantee irq handler
	 * will not reenable interrupts.
	 */
}
EXPORT_SYMBOL(phy_stop);

/**
 * phy_start - start or restart a PHY device
 * @phydev: target phy_device struct
 *
 * Description: Indicates the attached device's readiness to
 *   handle PHY-related work.  Used during startup to start the
 *   PHY, and after a call to phy_stop() to resume operation.
 *   Also used to indicate the MDIO bus has cleared an error
 *   condition.
 */
void phy_start(struct phy_device *phydev)
{
	int err = 0;

	mutex_lock(&phydev->lock);

	switch (phydev->state) {
	case PHY_READY:
		phydev->state = PHY_UP;
		break;
	case PHY_HALTED:
		/* if phy was suspended, bring the physical link up again */
		__phy_resume(phydev);

		/* make sure interrupts are re-enabled for the PHY */
		if (phy_interrupt_is_valid(phydev)) {
			err = phy_enable_interrupts(phydev);
			if (err < 0)
				break;
		}

		phydev->state = PHY_RESUMING;
		break;
	default:
		break;
	}
	mutex_unlock(&phydev->lock);

	phy_trigger_machine(phydev);
}
EXPORT_SYMBOL(phy_start);

/**
 * phy_state_machine - Handle the state machine
 * @work: work_struct that describes the work to be done
 */
void phy_state_machine(struct work_struct *work)
{
	struct delayed_work *dwork = to_delayed_work(work);
	struct phy_device *phydev =
			container_of(dwork, struct phy_device, state_queue);
	bool needs_aneg = false, do_suspend = false;
	enum phy_state old_state;
	int err = 0;

	mutex_lock(&phydev->lock);

	old_state = phydev->state;

	if (phydev->drv && phydev->drv->link_change_notify)
		phydev->drv->link_change_notify(phydev);

	switch (phydev->state) {
	case PHY_DOWN:
	case PHY_READY:
		break;
	case PHY_UP:
		needs_aneg = true;

		break;
	case PHY_NOLINK:
	case PHY_RUNNING:
	case PHY_CHANGELINK:
	case PHY_RESUMING:
		err = phy_check_link_status(phydev);
		break;
	case PHY_FORCING:
		err = genphy_update_link(phydev);
		if (err)
			break;

		if (phydev->link) {
			phydev->state = PHY_RUNNING;
			phy_link_up(phydev);
		} else {
			if (0 == phydev->link_timeout--)
				needs_aneg = true;
			phy_link_down(phydev, false);
		}
		break;
	case PHY_HALTED:
		if (phydev->link) {
			phydev->link = 0;
			phy_link_down(phydev, true);
			do_suspend = true;
		}
		break;
	}

	mutex_unlock(&phydev->lock);

	if (needs_aneg)
		err = phy_start_aneg(phydev);
	else if (do_suspend)
		phy_suspend(phydev);

	if (err < 0)
		phy_error(phydev);

	if (old_state != phydev->state)
		phydev_dbg(phydev, "PHY state change %s -> %s\n",
			   phy_state_to_str(old_state),
			   phy_state_to_str(phydev->state));

	/* Only re-schedule a PHY state machine change if we are polling the
	 * PHY, if PHY_IGNORE_INTERRUPT is set, then we will be moving
	 * between states from phy_mac_interrupt().
	 *
	 * In state PHY_HALTED the PHY gets suspended, so rescheduling the
	 * state machine would be pointless and possibly error prone when
	 * called from phy_disconnect() synchronously.
	 */
	if (phy_polling_mode(phydev) && phy_is_started(phydev))
		phy_queue_state_machine(phydev, PHY_STATE_TIME);
}

/**
 * phy_mac_interrupt - MAC says the link has changed
 * @phydev: phy_device struct with changed link
 *
 * The MAC layer is able to indicate there has been a change in the PHY link
 * status. Trigger the state machine and work a work queue.
 */
void phy_mac_interrupt(struct phy_device *phydev)
{
	/* Trigger a state machine change */
	phy_trigger_machine(phydev);
}
EXPORT_SYMBOL(phy_mac_interrupt);

static void mmd_eee_adv_to_linkmode(unsigned long *advertising, u16 eee_adv)
{
	linkmode_zero(advertising);

	if (eee_adv & MDIO_EEE_100TX)
		linkmode_set_bit(ETHTOOL_LINK_MODE_100baseT_Full_BIT,
				 advertising);
	if (eee_adv & MDIO_EEE_1000T)
		linkmode_set_bit(ETHTOOL_LINK_MODE_1000baseT_Full_BIT,
				 advertising);
	if (eee_adv & MDIO_EEE_10GT)
		linkmode_set_bit(ETHTOOL_LINK_MODE_10000baseT_Full_BIT,
				 advertising);
	if (eee_adv & MDIO_EEE_1000KX)
		linkmode_set_bit(ETHTOOL_LINK_MODE_1000baseKX_Full_BIT,
				 advertising);
	if (eee_adv & MDIO_EEE_10GKX4)
		linkmode_set_bit(ETHTOOL_LINK_MODE_10000baseKX4_Full_BIT,
				 advertising);
	if (eee_adv & MDIO_EEE_10GKR)
		linkmode_set_bit(ETHTOOL_LINK_MODE_10000baseKR_Full_BIT,
				 advertising);
}

/**
 * phy_init_eee - init and check the EEE feature
 * @phydev: target phy_device struct
 * @clk_stop_enable: PHY may stop the clock during LPI
 *
 * Description: it checks if the Energy-Efficient Ethernet (EEE)
 * is supported by looking at the MMD registers 3.20 and 7.60/61
 * and it programs the MMD register 3.0 setting the "Clock stop enable"
 * bit if required.
 */
int phy_init_eee(struct phy_device *phydev, bool clk_stop_enable)
{
	if (!phydev->drv)
		return -EIO;

	/* According to 802.3az,the EEE is supported only in full duplex-mode.
	 */
	if (phydev->duplex == DUPLEX_FULL) {
		__ETHTOOL_DECLARE_LINK_MODE_MASK(common);
		__ETHTOOL_DECLARE_LINK_MODE_MASK(lp);
		__ETHTOOL_DECLARE_LINK_MODE_MASK(adv);
		int eee_lp, eee_cap, eee_adv;
		int status;
		u32 cap;

		/* Read phy status to properly get the right settings */
		status = phy_read_status(phydev);
		if (status)
			return status;

		/* First check if the EEE ability is supported */
		eee_cap = phy_read_mmd(phydev, MDIO_MMD_PCS, MDIO_PCS_EEE_ABLE);
		if (eee_cap <= 0)
			goto eee_exit_err;

		cap = mmd_eee_cap_to_ethtool_sup_t(eee_cap);
		if (!cap)
			goto eee_exit_err;

		/* Check which link settings negotiated and verify it in
		 * the EEE advertising registers.
		 */
		eee_lp = phy_read_mmd(phydev, MDIO_MMD_AN, MDIO_AN_EEE_LPABLE);
		if (eee_lp <= 0)
			goto eee_exit_err;

		eee_adv = phy_read_mmd(phydev, MDIO_MMD_AN, MDIO_AN_EEE_ADV);
		if (eee_adv <= 0)
			goto eee_exit_err;

		mmd_eee_adv_to_linkmode(adv, eee_adv);
		mmd_eee_adv_to_linkmode(lp, eee_lp);
		linkmode_and(common, adv, lp);

		if (!phy_check_valid(phydev->speed, phydev->duplex, common))
			goto eee_exit_err;

		if (clk_stop_enable) {
			/* Configure the PHY to stop receiving xMII
			 * clock while it is signaling LPI.
			 */
			int val = phy_read_mmd(phydev, MDIO_MMD_PCS, MDIO_CTRL1);
			if (val < 0)
				return val;

			val |= MDIO_PCS_CTRL1_CLKSTOP_EN;
			phy_write_mmd(phydev, MDIO_MMD_PCS, MDIO_CTRL1, val);
		}

		return 0; /* EEE supported */
	}
eee_exit_err:
	return -EPROTONOSUPPORT;
}
EXPORT_SYMBOL(phy_init_eee);

/**
 * phy_get_eee_err - report the EEE wake error count
 * @phydev: target phy_device struct
 *
 * Description: it is to report the number of time where the PHY
 * failed to complete its normal wake sequence.
 */
int phy_get_eee_err(struct phy_device *phydev)
{
	if (!phydev->drv)
		return -EIO;

	return phy_read_mmd(phydev, MDIO_MMD_PCS, MDIO_PCS_EEE_WK_ERR);
}
EXPORT_SYMBOL(phy_get_eee_err);

/**
 * phy_ethtool_get_eee - get EEE supported and status
 * @phydev: target phy_device struct
 * @data: ethtool_eee data
 *
 * Description: it reportes the Supported/Advertisement/LP Advertisement
 * capabilities.
 */
int phy_ethtool_get_eee(struct phy_device *phydev, struct ethtool_eee *data)
{
	int val;

	if (!phydev->drv)
		return -EIO;

	/* Get Supported EEE */
	val = phy_read_mmd(phydev, MDIO_MMD_PCS, MDIO_PCS_EEE_ABLE);
	if (val < 0)
		return val;
	data->supported = mmd_eee_cap_to_ethtool_sup_t(val);

	/* Get advertisement EEE */
	val = phy_read_mmd(phydev, MDIO_MMD_AN, MDIO_AN_EEE_ADV);
	if (val < 0)
		return val;
	data->advertised = mmd_eee_adv_to_ethtool_adv_t(val);
	data->eee_enabled = !!data->advertised;

	/* Get LP advertisement EEE */
	val = phy_read_mmd(phydev, MDIO_MMD_AN, MDIO_AN_EEE_LPABLE);
	if (val < 0)
		return val;
	data->lp_advertised = mmd_eee_adv_to_ethtool_adv_t(val);

	data->eee_active = !!(data->advertised & data->lp_advertised);

	return 0;
}
EXPORT_SYMBOL(phy_ethtool_get_eee);

/**
 * phy_ethtool_set_eee - set EEE supported and status
 * @phydev: target phy_device struct
 * @data: ethtool_eee data
 *
 * Description: it is to program the Advertisement EEE register.
 */
int phy_ethtool_set_eee(struct phy_device *phydev, struct ethtool_eee *data)
{
	int cap, old_adv, adv = 0, ret;

	if (!phydev->drv)
		return -EIO;

	/* Get Supported EEE */
	cap = phy_read_mmd(phydev, MDIO_MMD_PCS, MDIO_PCS_EEE_ABLE);
	if (cap < 0)
		return cap;

	old_adv = phy_read_mmd(phydev, MDIO_MMD_AN, MDIO_AN_EEE_ADV);
	if (old_adv < 0)
		return old_adv;

	if (data->eee_enabled) {
		adv = !data->advertised ? cap :
		      ethtool_adv_to_mmd_eee_adv_t(data->advertised) & cap;
		/* Mask prohibited EEE modes */
		adv &= ~phydev->eee_broken_modes;
	}

	if (old_adv != adv) {
		ret = phy_write_mmd(phydev, MDIO_MMD_AN, MDIO_AN_EEE_ADV, adv);
		if (ret < 0)
			return ret;

		/* Restart autonegotiation so the new modes get sent to the
		 * link partner.
		 */
		ret = phy_restart_aneg(phydev);
		if (ret < 0)
			return ret;
	}

	return 0;
}
EXPORT_SYMBOL(phy_ethtool_set_eee);

int phy_ethtool_set_wol(struct phy_device *phydev, struct ethtool_wolinfo *wol)
{
	if (phydev->drv && phydev->drv->set_wol)
		return phydev->drv->set_wol(phydev, wol);

	return -EOPNOTSUPP;
}
EXPORT_SYMBOL(phy_ethtool_set_wol);

void phy_ethtool_get_wol(struct phy_device *phydev, struct ethtool_wolinfo *wol)
{
	if (phydev->drv && phydev->drv->get_wol)
		phydev->drv->get_wol(phydev, wol);
}
EXPORT_SYMBOL(phy_ethtool_get_wol);

int phy_ethtool_get_link_ksettings(struct net_device *ndev,
				   struct ethtool_link_ksettings *cmd)
{
	struct phy_device *phydev = ndev->phydev;

	if (!phydev)
		return -ENODEV;

	phy_ethtool_ksettings_get(phydev, cmd);

	return 0;
}
EXPORT_SYMBOL(phy_ethtool_get_link_ksettings);

int phy_ethtool_set_link_ksettings(struct net_device *ndev,
				   const struct ethtool_link_ksettings *cmd)
{
	struct phy_device *phydev = ndev->phydev;

	if (!phydev)
		return -ENODEV;

	return phy_ethtool_ksettings_set(phydev, cmd);
}
EXPORT_SYMBOL(phy_ethtool_set_link_ksettings);

int phy_ethtool_nway_reset(struct net_device *ndev)
{
	struct phy_device *phydev = ndev->phydev;

	if (!phydev)
		return -ENODEV;

	if (!phydev->drv)
		return -EIO;

	return phy_restart_aneg(phydev);
}
EXPORT_SYMBOL(phy_ethtool_nway_reset);<|MERGE_RESOLUTION|>--- conflicted
+++ resolved
@@ -543,13 +543,6 @@
 
 	mutex_lock(&phydev->lock);
 
-	if (!__phy_is_started(phydev)) {
-		WARN(1, "called from state %s\n",
-		     phy_state_to_str(phydev->state));
-		err = -EBUSY;
-		goto out_unlock;
-	}
-
 	if (AUTONEG_DISABLE == phydev->autoneg)
 		phy_sanitize_settings(phydev);
 
@@ -560,13 +553,6 @@
 	if (err < 0)
 		goto out_unlock;
 
-<<<<<<< HEAD
-	if (phydev->autoneg == AUTONEG_ENABLE) {
-		err = phy_check_link_status(phydev);
-	} else {
-		phydev->state = PHY_FORCING;
-		phydev->link_timeout = PHY_FORCE_TIMEOUT;
-=======
 	if (__phy_is_started(phydev)) {
 		if (phydev->autoneg == AUTONEG_ENABLE) {
 			err = phy_check_link_status(phydev);
@@ -574,7 +560,6 @@
 			phydev->state = PHY_FORCING;
 			phydev->link_timeout = PHY_FORCE_TIMEOUT;
 		}
->>>>>>> f17b5f06
 	}
 
 out_unlock:
@@ -682,21 +667,12 @@
 	linkmode_set_bit(ETHTOOL_LINK_MODE_100baseT_Full_BIT, all_speeds);
 	linkmode_set_bit(ETHTOOL_LINK_MODE_1000baseT_Half_BIT, all_speeds);
 	linkmode_set_bit(ETHTOOL_LINK_MODE_1000baseT_Full_BIT, all_speeds);
-<<<<<<< HEAD
 
 	linkmode_andnot(not_speeds, adv_old, all_speeds);
 	linkmode_copy(supported, phydev->supported);
 	linkmode_and(speeds, supported, all_speeds);
 	linkmode_or(phydev->advertising, not_speeds, speeds);
 
-=======
-
-	linkmode_andnot(not_speeds, adv_old, all_speeds);
-	linkmode_copy(supported, phydev->supported);
-	linkmode_and(speeds, supported, all_speeds);
-	linkmode_or(phydev->advertising, not_speeds, speeds);
-
->>>>>>> f17b5f06
 	if (linkmode_equal(phydev->advertising, adv_old))
 		return 0;
 
