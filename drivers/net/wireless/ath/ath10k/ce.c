--- conflicted
+++ resolved
@@ -76,40 +76,7 @@
 						      u32 ce_ctrl_addr,
 						      unsigned int n)
 {
-<<<<<<< HEAD
-	struct ath10k_pci *ar_pci = ath10k_pci_priv(ar);
-	void __iomem *indicator_addr;
-
-	if (!test_bit(ATH10K_PCI_FEATURE_HW_1_0_WORKAROUND, ar_pci->features)) {
-		ath10k_pci_write32(ar, ce_ctrl_addr + SR_WR_INDEX_ADDRESS, n);
-		return;
-	}
-
-	/* workaround for QCA988x_1.0 HW CE */
-	indicator_addr = ar_pci->mem + ce_ctrl_addr + DST_WATERMARK_ADDRESS;
-
-	if (ce_ctrl_addr == ath10k_ce_base_address(CDC_WAR_DATA_CE)) {
-		iowrite32((CDC_WAR_MAGIC_STR | n), indicator_addr);
-	} else {
-		unsigned long irq_flags;
-		local_irq_save(irq_flags);
-		iowrite32(1, indicator_addr);
-
-		/*
-		 * PCIE write waits for ACK in IPQ8K, there is no
-		 * need to read back value.
-		 */
-		(void)ioread32(indicator_addr);
-		(void)ioread32(indicator_addr); /* conservative */
-
-		ath10k_pci_write32(ar, ce_ctrl_addr + SR_WR_INDEX_ADDRESS, n);
-
-		iowrite32(0, indicator_addr);
-		local_irq_restore(irq_flags);
-	}
-=======
 	ath10k_pci_write32(ar, ce_ctrl_addr + SR_WR_INDEX_ADDRESS, n);
->>>>>>> d8ec26d7
 }
 
 static inline u32 ath10k_ce_src_ring_write_index_get(struct ath10k *ar,
@@ -602,10 +569,7 @@
 		src_ring->hw_index =
 			ath10k_ce_src_ring_read_index_get(ar, ctrl_addr);
 		src_ring->hw_index &= nentries_mask;
-<<<<<<< HEAD
-=======
-
->>>>>>> d8ec26d7
+
 		ath10k_pci_sleep(ar);
 	}
 
@@ -901,10 +865,6 @@
 	src_ring->write_index =
 		ath10k_ce_src_ring_write_index_get(ar, ctrl_addr);
 	src_ring->write_index &= src_ring->nentries_mask;
-<<<<<<< HEAD
-	ath10k_pci_sleep(ar);
-=======
->>>>>>> d8ec26d7
 
 	src_ring->per_transfer_context = (void **)ptr;
 
@@ -1006,10 +966,6 @@
 	dest_ring->write_index =
 		ath10k_ce_dest_ring_write_index_get(ar, ctrl_addr);
 	dest_ring->write_index &= dest_ring->nentries_mask;
-<<<<<<< HEAD
-	ath10k_pci_sleep(ar);
-=======
->>>>>>> d8ec26d7
 
 	dest_ring->per_transfer_context = (void **)ptr;
 
