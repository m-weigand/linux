/*
 * Copyright (c) 2012-2016 Qualcomm Atheros, Inc.
 *
 * Permission to use, copy, modify, and/or distribute this software for any
 * purpose with or without fee is hereby granted, provided that the above
 * copyright notice and this permission notice appear in all copies.
 *
 * THE SOFTWARE IS PROVIDED "AS IS" AND THE AUTHOR DISCLAIMS ALL WARRANTIES
 * WITH REGARD TO THIS SOFTWARE INCLUDING ALL IMPLIED WARRANTIES OF
 * MERCHANTABILITY AND FITNESS. IN NO EVENT SHALL THE AUTHOR BE LIABLE FOR
 * ANY SPECIAL, DIRECT, INDIRECT, OR CONSEQUENTIAL DAMAGES OR ANY DAMAGES
 * WHATSOEVER RESULTING FROM LOSS OF USE, DATA OR PROFITS, WHETHER IN AN
 * ACTION OF CONTRACT, NEGLIGENCE OR OTHER TORTIOUS ACTION, ARISING OUT OF
 * OR IN CONNECTION WITH THE USE OR PERFORMANCE OF THIS SOFTWARE.
 */

#include <linux/etherdevice.h>
#include "wil6210.h"
#include "wmi.h"

#define WIL_MAX_ROC_DURATION_MS 5000

#define CHAN60G(_channel, _flags) {				\
	.band			= NL80211_BAND_60GHZ,		\
	.center_freq		= 56160 + (2160 * (_channel)),	\
	.hw_value		= (_channel),			\
	.flags			= (_flags),			\
	.max_antenna_gain	= 0,				\
	.max_power		= 40,				\
}

static struct ieee80211_channel wil_60ghz_channels[] = {
	CHAN60G(1, 0),
	CHAN60G(2, 0),
	CHAN60G(3, 0),
/* channel 4 not supported yet */
};

static struct ieee80211_supported_band wil_band_60ghz = {
	.channels = wil_60ghz_channels,
	.n_channels = ARRAY_SIZE(wil_60ghz_channels),
	.ht_cap = {
		.ht_supported = true,
		.cap = 0, /* TODO */
		.ampdu_factor = IEEE80211_HT_MAX_AMPDU_64K, /* TODO */
		.ampdu_density = IEEE80211_HT_MPDU_DENSITY_8, /* TODO */
		.mcs = {
				/* MCS 1..12 - SC PHY */
			.rx_mask = {0xfe, 0x1f}, /* 1..12 */
			.tx_params = IEEE80211_HT_MCS_TX_DEFINED, /* TODO */
		},
	},
};

static const struct ieee80211_txrx_stypes
wil_mgmt_stypes[NUM_NL80211_IFTYPES] = {
	[NL80211_IFTYPE_STATION] = {
		.tx = BIT(IEEE80211_STYPE_ACTION >> 4) |
		BIT(IEEE80211_STYPE_PROBE_RESP >> 4),
		.rx = BIT(IEEE80211_STYPE_ACTION >> 4) |
		BIT(IEEE80211_STYPE_PROBE_REQ >> 4)
	},
	[NL80211_IFTYPE_AP] = {
		.tx = BIT(IEEE80211_STYPE_ACTION >> 4) |
		BIT(IEEE80211_STYPE_PROBE_RESP >> 4),
		.rx = BIT(IEEE80211_STYPE_ACTION >> 4) |
		BIT(IEEE80211_STYPE_PROBE_REQ >> 4)
	},
	[NL80211_IFTYPE_P2P_CLIENT] = {
		.tx = BIT(IEEE80211_STYPE_ACTION >> 4) |
		BIT(IEEE80211_STYPE_PROBE_RESP >> 4),
		.rx = BIT(IEEE80211_STYPE_ACTION >> 4) |
		BIT(IEEE80211_STYPE_PROBE_REQ >> 4)
	},
	[NL80211_IFTYPE_P2P_GO] = {
		.tx = BIT(IEEE80211_STYPE_ACTION >> 4) |
		BIT(IEEE80211_STYPE_PROBE_RESP >> 4),
		.rx = BIT(IEEE80211_STYPE_ACTION >> 4) |
		BIT(IEEE80211_STYPE_PROBE_REQ >> 4)
	},
	[NL80211_IFTYPE_P2P_DEVICE] = {
		.tx = BIT(IEEE80211_STYPE_ACTION >> 4) |
		BIT(IEEE80211_STYPE_PROBE_RESP >> 4),
		.rx = BIT(IEEE80211_STYPE_ACTION >> 4) |
		BIT(IEEE80211_STYPE_PROBE_REQ >> 4)
	},
};

static const u32 wil_cipher_suites[] = {
	WLAN_CIPHER_SUITE_GCMP,
};

static const char * const key_usage_str[] = {
	[WMI_KEY_USE_PAIRWISE]	= "PTK",
	[WMI_KEY_USE_RX_GROUP]	= "RX_GTK",
	[WMI_KEY_USE_TX_GROUP]	= "TX_GTK",
};

int wil_iftype_nl2wmi(enum nl80211_iftype type)
{
	static const struct {
		enum nl80211_iftype nl;
		enum wmi_network_type wmi;
	} __nl2wmi[] = {
		{NL80211_IFTYPE_ADHOC,		WMI_NETTYPE_ADHOC},
		{NL80211_IFTYPE_STATION,	WMI_NETTYPE_INFRA},
		{NL80211_IFTYPE_AP,		WMI_NETTYPE_AP},
		{NL80211_IFTYPE_P2P_CLIENT,	WMI_NETTYPE_P2P},
		{NL80211_IFTYPE_P2P_GO,		WMI_NETTYPE_P2P},
		{NL80211_IFTYPE_MONITOR,	WMI_NETTYPE_ADHOC}, /* FIXME */
	};
	uint i;

	for (i = 0; i < ARRAY_SIZE(__nl2wmi); i++) {
		if (__nl2wmi[i].nl == type)
			return __nl2wmi[i].wmi;
	}

	return -EOPNOTSUPP;
}

int wil_cid_fill_sinfo(struct wil6210_priv *wil, int cid,
		       struct station_info *sinfo)
{
	struct wmi_notify_req_cmd cmd = {
		.cid = cid,
		.interval_usec = 0,
	};
	struct {
		struct wmi_cmd_hdr wmi;
		struct wmi_notify_req_done_event evt;
	} __packed reply;
	struct wil_net_stats *stats = &wil->sta[cid].stats;
	int rc;

	rc = wmi_call(wil, WMI_NOTIFY_REQ_CMDID, &cmd, sizeof(cmd),
		      WMI_NOTIFY_REQ_DONE_EVENTID, &reply, sizeof(reply), 20);
	if (rc)
		return rc;

	wil_dbg_wmi(wil, "Link status for CID %d: {\n"
		    "  MCS %d TSF 0x%016llx\n"
		    "  BF status 0x%08x SNR 0x%08x SQI %d%%\n"
		    "  Tx Tpt %d goodput %d Rx goodput %d\n"
		    "  Sectors(rx:tx) my %d:%d peer %d:%d\n""}\n",
		    cid, le16_to_cpu(reply.evt.bf_mcs),
		    le64_to_cpu(reply.evt.tsf), reply.evt.status,
		    le32_to_cpu(reply.evt.snr_val),
		    reply.evt.sqi,
		    le32_to_cpu(reply.evt.tx_tpt),
		    le32_to_cpu(reply.evt.tx_goodput),
		    le32_to_cpu(reply.evt.rx_goodput),
		    le16_to_cpu(reply.evt.my_rx_sector),
		    le16_to_cpu(reply.evt.my_tx_sector),
		    le16_to_cpu(reply.evt.other_rx_sector),
		    le16_to_cpu(reply.evt.other_tx_sector));

	sinfo->generation = wil->sinfo_gen;

	sinfo->filled = BIT(NL80211_STA_INFO_RX_BYTES) |
			BIT(NL80211_STA_INFO_TX_BYTES) |
			BIT(NL80211_STA_INFO_RX_PACKETS) |
			BIT(NL80211_STA_INFO_TX_PACKETS) |
			BIT(NL80211_STA_INFO_RX_BITRATE) |
			BIT(NL80211_STA_INFO_TX_BITRATE) |
			BIT(NL80211_STA_INFO_RX_DROP_MISC) |
			BIT(NL80211_STA_INFO_TX_FAILED);

	sinfo->txrate.flags = RATE_INFO_FLAGS_MCS | RATE_INFO_FLAGS_60G;
	sinfo->txrate.mcs = le16_to_cpu(reply.evt.bf_mcs);
	sinfo->rxrate.flags = RATE_INFO_FLAGS_MCS | RATE_INFO_FLAGS_60G;
	sinfo->rxrate.mcs = stats->last_mcs_rx;
	sinfo->rx_bytes = stats->rx_bytes;
	sinfo->rx_packets = stats->rx_packets;
	sinfo->rx_dropped_misc = stats->rx_dropped;
	sinfo->tx_bytes = stats->tx_bytes;
	sinfo->tx_packets = stats->tx_packets;
	sinfo->tx_failed = stats->tx_errors;

	if (test_bit(wil_status_fwconnected, wil->status)) {
		sinfo->filled |= BIT(NL80211_STA_INFO_SIGNAL);
		sinfo->signal = reply.evt.sqi;
	}

	return rc;
}

static int wil_cfg80211_get_station(struct wiphy *wiphy,
				    struct net_device *ndev,
				    const u8 *mac, struct station_info *sinfo)
{
	struct wil6210_priv *wil = wiphy_to_wil(wiphy);
	int rc;

	int cid = wil_find_cid(wil, mac);

	wil_dbg_misc(wil, "%s(%pM) CID %d\n", __func__, mac, cid);
	if (cid < 0)
		return cid;

	rc = wil_cid_fill_sinfo(wil, cid, sinfo);

	return rc;
}

/*
 * Find @idx-th active STA for station dump.
 */
static int wil_find_cid_by_idx(struct wil6210_priv *wil, int idx)
{
	int i;

	for (i = 0; i < ARRAY_SIZE(wil->sta); i++) {
		if (wil->sta[i].status == wil_sta_unused)
			continue;
		if (idx == 0)
			return i;
		idx--;
	}

	return -ENOENT;
}

static int wil_cfg80211_dump_station(struct wiphy *wiphy,
				     struct net_device *dev, int idx,
				     u8 *mac, struct station_info *sinfo)
{
	struct wil6210_priv *wil = wiphy_to_wil(wiphy);
	int rc;
	int cid = wil_find_cid_by_idx(wil, idx);

	if (cid < 0)
		return -ENOENT;

	ether_addr_copy(mac, wil->sta[cid].addr);
	wil_dbg_misc(wil, "%s(%pM) CID %d\n", __func__, mac, cid);

	rc = wil_cid_fill_sinfo(wil, cid, sinfo);

	return rc;
}

static struct wireless_dev *
wil_cfg80211_add_iface(struct wiphy *wiphy, const char *name,
		       unsigned char name_assign_type,
		       enum nl80211_iftype type,
		       u32 *flags, struct vif_params *params)
{
	struct wil6210_priv *wil = wiphy_to_wil(wiphy);
	struct net_device *ndev = wil_to_ndev(wil);
	struct wireless_dev *p2p_wdev;

	wil_dbg_misc(wil, "%s()\n", __func__);

	if (type != NL80211_IFTYPE_P2P_DEVICE) {
		wil_err(wil, "%s: unsupported iftype %d\n", __func__, type);
		return ERR_PTR(-EINVAL);
	}

	if (wil->p2p_wdev) {
		wil_err(wil, "%s: P2P_DEVICE interface already created\n",
			__func__);
		return ERR_PTR(-EINVAL);
	}

	p2p_wdev = kzalloc(sizeof(*p2p_wdev), GFP_KERNEL);
	if (!p2p_wdev)
		return ERR_PTR(-ENOMEM);

	p2p_wdev->iftype = type;
	p2p_wdev->wiphy = wiphy;
	/* use our primary ethernet address */
	ether_addr_copy(p2p_wdev->address, ndev->perm_addr);

	wil->p2p_wdev = p2p_wdev;

	return p2p_wdev;
}

static int wil_cfg80211_del_iface(struct wiphy *wiphy,
				  struct wireless_dev *wdev)
{
	struct wil6210_priv *wil = wiphy_to_wil(wiphy);

	wil_dbg_misc(wil, "%s()\n", __func__);

	if (wdev != wil->p2p_wdev) {
		wil_err(wil, "%s: delete of incorrect interface 0x%p\n",
			__func__, wdev);
		return -EINVAL;
	}

	wil_p2p_wdev_free(wil);

	return 0;
}

static int wil_cfg80211_change_iface(struct wiphy *wiphy,
				     struct net_device *ndev,
				     enum nl80211_iftype type, u32 *flags,
				     struct vif_params *params)
{
	struct wil6210_priv *wil = wiphy_to_wil(wiphy);
	struct wireless_dev *wdev = wil_to_wdev(wil);
	int rc;

	wil_dbg_misc(wil, "%s() type=%d\n", __func__, type);

	if (netif_running(wil_to_ndev(wil)) && !wil_is_recovery_blocked(wil)) {
		wil_dbg_misc(wil, "interface is up. resetting...\n");
		mutex_lock(&wil->mutex);
		__wil_down(wil);
		rc = __wil_up(wil);
		mutex_unlock(&wil->mutex);

		if (rc)
			return rc;
	}

	switch (type) {
	case NL80211_IFTYPE_STATION:
	case NL80211_IFTYPE_AP:
	case NL80211_IFTYPE_P2P_CLIENT:
	case NL80211_IFTYPE_P2P_GO:
		break;
	case NL80211_IFTYPE_MONITOR:
		if (flags)
			wil->monitor_flags = *flags;
		else
			wil->monitor_flags = 0;

		break;
	default:
		return -EOPNOTSUPP;
	}

	wdev->iftype = type;

	return 0;
}

static int wil_cfg80211_scan(struct wiphy *wiphy,
			     struct cfg80211_scan_request *request)
{
	struct wil6210_priv *wil = wiphy_to_wil(wiphy);
	struct wireless_dev *wdev = request->wdev;
	struct {
		struct wmi_start_scan_cmd cmd;
		u16 chnl[4];
	} __packed cmd;
	uint i, n;
	int rc;

	wil_dbg_misc(wil, "%s(), wdev=0x%p iftype=%d\n",
		     __func__, wdev, wdev->iftype);

	if (wil->scan_request) {
		wil_err(wil, "Already scanning\n");
		return -EAGAIN;
	}

	/* check we are client side */
	switch (wdev->iftype) {
	case NL80211_IFTYPE_STATION:
	case NL80211_IFTYPE_P2P_CLIENT:
	case NL80211_IFTYPE_P2P_DEVICE:
		break;
	default:
		return -EOPNOTSUPP;
	}

	/* FW don't support scan after connection attempt */
	if (test_bit(wil_status_dontscan, wil->status)) {
		wil_err(wil, "Can't scan now\n");
		return -EBUSY;
	}

<<<<<<< HEAD
	/* scan on P2P_DEVICE is handled as p2p search */
	if (wdev->iftype == NL80211_IFTYPE_P2P_DEVICE) {
=======
	/* social scan on P2P_DEVICE is handled as p2p search */
	if (wdev->iftype == NL80211_IFTYPE_P2P_DEVICE &&
	    wil_p2p_is_social_scan(request)) {
>>>>>>> 52776a70
		wil->scan_request = request;
		wil->radio_wdev = wdev;
		rc = wil_p2p_search(wil, request);
		if (rc) {
			wil->radio_wdev = wil_to_wdev(wil);
			wil->scan_request = NULL;
		}
		return rc;
	}

	(void)wil_p2p_stop_discovery(wil);

	wil_dbg_misc(wil, "Start scan_request 0x%p\n", request);
	wil_dbg_misc(wil, "SSID count: %d", request->n_ssids);

	for (i = 0; i < request->n_ssids; i++) {
		wil_dbg_misc(wil, "SSID[%d]", i);
		print_hex_dump_bytes("SSID ", DUMP_PREFIX_OFFSET,
				     request->ssids[i].ssid,
				     request->ssids[i].ssid_len);
	}

	if (request->n_ssids)
		rc = wmi_set_ssid(wil, request->ssids[0].ssid_len,
				  request->ssids[0].ssid);
	else
		rc = wmi_set_ssid(wil, 0, NULL);

	if (rc) {
		wil_err(wil, "set SSID for scan request failed: %d\n", rc);
		return rc;
	}

	wil->scan_request = request;
	mod_timer(&wil->scan_timer, jiffies + WIL6210_SCAN_TO);

	memset(&cmd, 0, sizeof(cmd));
	cmd.cmd.scan_type = WMI_ACTIVE_SCAN;
	cmd.cmd.num_channels = 0;
	n = min(request->n_channels, 4U);
	for (i = 0; i < n; i++) {
		int ch = request->channels[i]->hw_value;

		if (ch == 0) {
			wil_err(wil,
				"Scan requested for unknown frequency %dMhz\n",
				request->channels[i]->center_freq);
			continue;
		}
		/* 0-based channel indexes */
		cmd.cmd.channel_list[cmd.cmd.num_channels++].channel = ch - 1;
		wil_dbg_misc(wil, "Scan for ch %d  : %d MHz\n", ch,
			     request->channels[i]->center_freq);
	}

	if (request->ie_len)
		print_hex_dump_bytes("Scan IE ", DUMP_PREFIX_OFFSET,
				     request->ie, request->ie_len);
	else
		wil_dbg_misc(wil, "Scan has no IE's\n");

	rc = wmi_set_ie(wil, WMI_FRAME_PROBE_REQ, request->ie_len, request->ie);
	if (rc)
		goto out;

	if (wil->discovery_mode && cmd.cmd.scan_type == WMI_ACTIVE_SCAN) {
		cmd.cmd.discovery_mode = 1;
		wil_dbg_misc(wil, "active scan with discovery_mode=1\n");
	}

	wil->radio_wdev = wdev;
	rc = wmi_send(wil, WMI_START_SCAN_CMDID, &cmd, sizeof(cmd.cmd) +
			cmd.cmd.num_channels * sizeof(cmd.cmd.channel_list[0]));

out:
	if (rc) {
		del_timer_sync(&wil->scan_timer);
		wil->radio_wdev = wil_to_wdev(wil);
		wil->scan_request = NULL;
	}

	return rc;
}

static void wil_print_crypto(struct wil6210_priv *wil,
			     struct cfg80211_crypto_settings *c)
{
	int i, n;

	wil_dbg_misc(wil, "WPA versions: 0x%08x cipher group 0x%08x\n",
		     c->wpa_versions, c->cipher_group);
	wil_dbg_misc(wil, "Pairwise ciphers [%d] {\n", c->n_ciphers_pairwise);
	n = min_t(int, c->n_ciphers_pairwise, ARRAY_SIZE(c->ciphers_pairwise));
	for (i = 0; i < n; i++)
		wil_dbg_misc(wil, "  [%d] = 0x%08x\n", i,
			     c->ciphers_pairwise[i]);
	wil_dbg_misc(wil, "}\n");
	wil_dbg_misc(wil, "AKM suites [%d] {\n", c->n_akm_suites);
	n = min_t(int, c->n_akm_suites, ARRAY_SIZE(c->akm_suites));
	for (i = 0; i < n; i++)
		wil_dbg_misc(wil, "  [%d] = 0x%08x\n", i,
			     c->akm_suites[i]);
	wil_dbg_misc(wil, "}\n");
	wil_dbg_misc(wil, "Control port : %d, eth_type 0x%04x no_encrypt %d\n",
		     c->control_port, be16_to_cpu(c->control_port_ethertype),
		     c->control_port_no_encrypt);
}

static void wil_print_connect_params(struct wil6210_priv *wil,
				     struct cfg80211_connect_params *sme)
{
	wil_info(wil, "Connecting to:\n");
	if (sme->channel) {
		wil_info(wil, "  Channel: %d freq %d\n",
			 sme->channel->hw_value, sme->channel->center_freq);
	}
	if (sme->bssid)
		wil_info(wil, "  BSSID: %pM\n", sme->bssid);
	if (sme->ssid)
		print_hex_dump(KERN_INFO, "  SSID: ", DUMP_PREFIX_OFFSET,
			       16, 1, sme->ssid, sme->ssid_len, true);
	wil_info(wil, "  Privacy: %s\n", sme->privacy ? "secure" : "open");
	wil_info(wil, "  PBSS: %d\n", sme->pbss);
	wil_print_crypto(wil, &sme->crypto);
}

static int wil_cfg80211_connect(struct wiphy *wiphy,
				struct net_device *ndev,
				struct cfg80211_connect_params *sme)
{
	struct wil6210_priv *wil = wiphy_to_wil(wiphy);
	struct cfg80211_bss *bss;
	struct wmi_connect_cmd conn;
	const u8 *ssid_eid;
	const u8 *rsn_eid;
	int ch;
	int rc = 0;
	enum ieee80211_bss_type bss_type = IEEE80211_BSS_TYPE_ESS;

	wil_dbg_misc(wil, "%s()\n", __func__);
	wil_print_connect_params(wil, sme);

	if (test_bit(wil_status_fwconnecting, wil->status) ||
	    test_bit(wil_status_fwconnected, wil->status))
		return -EALREADY;

	if (sme->ie_len > WMI_MAX_IE_LEN) {
		wil_err(wil, "IE too large (%td bytes)\n", sme->ie_len);
		return -ERANGE;
	}

	rsn_eid = sme->ie ?
			cfg80211_find_ie(WLAN_EID_RSN, sme->ie, sme->ie_len) :
			NULL;
	if (sme->privacy && !rsn_eid)
		wil_info(wil, "WSC connection\n");

	if (sme->pbss)
		bss_type = IEEE80211_BSS_TYPE_PBSS;

	bss = cfg80211_get_bss(wiphy, sme->channel, sme->bssid,
			       sme->ssid, sme->ssid_len,
			       bss_type, IEEE80211_PRIVACY_ANY);
	if (!bss) {
		wil_err(wil, "Unable to find BSS\n");
		return -ENOENT;
	}

	ssid_eid = ieee80211_bss_get_ie(bss, WLAN_EID_SSID);
	if (!ssid_eid) {
		wil_err(wil, "No SSID\n");
		rc = -ENOENT;
		goto out;
	}
	wil->privacy = sme->privacy;

	if (wil->privacy) {
		/* For secure assoc, remove old keys */
		rc = wmi_del_cipher_key(wil, 0, bss->bssid,
					WMI_KEY_USE_PAIRWISE);
		if (rc) {
			wil_err(wil, "WMI_DELETE_CIPHER_KEY_CMD(PTK) failed\n");
			goto out;
		}
		rc = wmi_del_cipher_key(wil, 0, bss->bssid,
					WMI_KEY_USE_RX_GROUP);
		if (rc) {
			wil_err(wil, "WMI_DELETE_CIPHER_KEY_CMD(GTK) failed\n");
			goto out;
		}
	}

	/* WMI_SET_APPIE_CMD. ie may contain rsn info as well as other info
	 * elements. Send it also in case it's empty, to erase previously set
	 * ies in FW.
	 */
	rc = wmi_set_ie(wil, WMI_FRAME_ASSOC_REQ, sme->ie_len, sme->ie);
	if (rc)
		goto out;

	/* WMI_CONNECT_CMD */
	memset(&conn, 0, sizeof(conn));
	switch (bss->capability & WLAN_CAPABILITY_DMG_TYPE_MASK) {
	case WLAN_CAPABILITY_DMG_TYPE_AP:
		conn.network_type = WMI_NETTYPE_INFRA;
		break;
	case WLAN_CAPABILITY_DMG_TYPE_PBSS:
		conn.network_type = WMI_NETTYPE_P2P;
		break;
	default:
		wil_err(wil, "Unsupported BSS type, capability= 0x%04x\n",
			bss->capability);
		goto out;
	}
	if (wil->privacy) {
		if (rsn_eid) { /* regular secure connection */
			conn.dot11_auth_mode = WMI_AUTH11_SHARED;
			conn.auth_mode = WMI_AUTH_WPA2_PSK;
			conn.pairwise_crypto_type = WMI_CRYPT_AES_GCMP;
			conn.pairwise_crypto_len = 16;
			conn.group_crypto_type = WMI_CRYPT_AES_GCMP;
			conn.group_crypto_len = 16;
		} else { /* WSC */
			conn.dot11_auth_mode = WMI_AUTH11_WSC;
			conn.auth_mode = WMI_AUTH_NONE;
		}
	} else { /* insecure connection */
		conn.dot11_auth_mode = WMI_AUTH11_OPEN;
		conn.auth_mode = WMI_AUTH_NONE;
	}

	conn.ssid_len = min_t(u8, ssid_eid[1], 32);
	memcpy(conn.ssid, ssid_eid+2, conn.ssid_len);

	ch = bss->channel->hw_value;
	if (ch == 0) {
		wil_err(wil, "BSS at unknown frequency %dMhz\n",
			bss->channel->center_freq);
		rc = -EOPNOTSUPP;
		goto out;
	}
	conn.channel = ch - 1;

	ether_addr_copy(conn.bssid, bss->bssid);
	ether_addr_copy(conn.dst_mac, bss->bssid);

	set_bit(wil_status_fwconnecting, wil->status);

	rc = wmi_send(wil, WMI_CONNECT_CMDID, &conn, sizeof(conn));
	if (rc == 0) {
		netif_carrier_on(ndev);
		/* Connect can take lots of time */
		mod_timer(&wil->connect_timer,
			  jiffies + msecs_to_jiffies(2000));
	} else {
		clear_bit(wil_status_fwconnecting, wil->status);
	}

 out:
	cfg80211_put_bss(wiphy, bss);

	return rc;
}

static int wil_cfg80211_disconnect(struct wiphy *wiphy,
				   struct net_device *ndev,
				   u16 reason_code)
{
	int rc;
	struct wil6210_priv *wil = wiphy_to_wil(wiphy);

	wil_dbg_misc(wil, "%s(reason=%d)\n", __func__, reason_code);

	if (!(test_bit(wil_status_fwconnecting, wil->status) ||
	      test_bit(wil_status_fwconnected, wil->status))) {
		wil_err(wil, "%s: Disconnect was called while disconnected\n",
			__func__);
		return 0;
	}

	rc = wmi_call(wil, WMI_DISCONNECT_CMDID, NULL, 0,
		      WMI_DISCONNECT_EVENTID, NULL, 0,
		      WIL6210_DISCONNECT_TO_MS);
	if (rc)
		wil_err(wil, "%s: disconnect error %d\n", __func__, rc);

	return rc;
}

int wil_cfg80211_mgmt_tx(struct wiphy *wiphy, struct wireless_dev *wdev,
			 struct cfg80211_mgmt_tx_params *params,
			 u64 *cookie)
{
	const u8 *buf = params->buf;
	size_t len = params->len;
	struct wil6210_priv *wil = wiphy_to_wil(wiphy);
	int rc;
	bool tx_status = false;
	struct ieee80211_mgmt *mgmt_frame = (void *)buf;
	struct wmi_sw_tx_req_cmd *cmd;
	struct {
		struct wmi_cmd_hdr wmi;
		struct wmi_sw_tx_complete_event evt;
	} __packed evt;

	/* Note, currently we do not support the "wait" parameter, user-space
	 * must call remain_on_channel before mgmt_tx or listen on a channel
	 * another way (AP/PCP or connected station)
	 * in addition we need to check if specified "chan" argument is
	 * different from currently "listened" channel and fail if it is.
	 */

	wil_dbg_misc(wil, "%s()\n", __func__);
	print_hex_dump_bytes("mgmt tx frame ", DUMP_PREFIX_OFFSET, buf, len);

	cmd = kmalloc(sizeof(*cmd) + len, GFP_KERNEL);
	if (!cmd) {
		rc = -ENOMEM;
		goto out;
	}

	memcpy(cmd->dst_mac, mgmt_frame->da, WMI_MAC_LEN);
	cmd->len = cpu_to_le16(len);
	memcpy(cmd->payload, buf, len);

	rc = wmi_call(wil, WMI_SW_TX_REQ_CMDID, cmd, sizeof(*cmd) + len,
		      WMI_SW_TX_COMPLETE_EVENTID, &evt, sizeof(evt), 2000);
	if (rc == 0)
		tx_status = !evt.evt.status;

	kfree(cmd);
 out:
	cfg80211_mgmt_tx_status(wdev, cookie ? *cookie : 0, buf, len,
				tx_status, GFP_KERNEL);
	return rc;
}

static int wil_cfg80211_set_channel(struct wiphy *wiphy,
				    struct cfg80211_chan_def *chandef)
{
	struct wil6210_priv *wil = wiphy_to_wil(wiphy);
	struct wireless_dev *wdev = wil_to_wdev(wil);

	wdev->preset_chandef = *chandef;

	return 0;
}

static enum wmi_key_usage wil_detect_key_usage(struct wil6210_priv *wil,
					       bool pairwise)
{
	struct wireless_dev *wdev = wil_to_wdev(wil);
	enum wmi_key_usage rc;

	if (pairwise) {
		rc = WMI_KEY_USE_PAIRWISE;
	} else {
		switch (wdev->iftype) {
		case NL80211_IFTYPE_STATION:
		case NL80211_IFTYPE_P2P_CLIENT:
			rc = WMI_KEY_USE_RX_GROUP;
			break;
		case NL80211_IFTYPE_AP:
		case NL80211_IFTYPE_P2P_GO:
			rc = WMI_KEY_USE_TX_GROUP;
			break;
		default:
			/* TODO: Rx GTK or Tx GTK? */
			wil_err(wil, "Can't determine GTK type\n");
			rc = WMI_KEY_USE_RX_GROUP;
			break;
		}
	}
	wil_dbg_misc(wil, "%s() -> %s\n", __func__, key_usage_str[rc]);

	return rc;
}

static struct wil_tid_crypto_rx_single *
wil_find_crypto_ctx(struct wil6210_priv *wil, u8 key_index,
		    enum wmi_key_usage key_usage, const u8 *mac_addr)
{
	int cid = -EINVAL;
	int tid = 0;
	struct wil_sta_info *s;
	struct wil_tid_crypto_rx *c;

	if (key_usage == WMI_KEY_USE_TX_GROUP)
		return NULL; /* not needed */

	/* supplicant provides Rx group key in STA mode with NULL MAC address */
	if (mac_addr)
		cid = wil_find_cid(wil, mac_addr);
	else if (key_usage == WMI_KEY_USE_RX_GROUP)
		cid = wil_find_cid_by_idx(wil, 0);
	if (cid < 0) {
		wil_err(wil, "No CID for %pM %s[%d]\n", mac_addr,
			key_usage_str[key_usage], key_index);
		return ERR_PTR(cid);
	}

	s = &wil->sta[cid];
	if (key_usage == WMI_KEY_USE_PAIRWISE)
		c = &s->tid_crypto_rx[tid];
	else
		c = &s->group_crypto_rx;

	return &c->key_id[key_index];
}

static int wil_cfg80211_add_key(struct wiphy *wiphy,
				struct net_device *ndev,
				u8 key_index, bool pairwise,
				const u8 *mac_addr,
				struct key_params *params)
{
	int rc;
	struct wil6210_priv *wil = wiphy_to_wil(wiphy);
	enum wmi_key_usage key_usage = wil_detect_key_usage(wil, pairwise);
	struct wil_tid_crypto_rx_single *cc = wil_find_crypto_ctx(wil,
								  key_index,
								  key_usage,
								  mac_addr);

	wil_dbg_misc(wil, "%s(%pM %s[%d] PN %*phN)\n", __func__,
		     mac_addr, key_usage_str[key_usage], key_index,
		     params->seq_len, params->seq);

	if (IS_ERR(cc)) {
		wil_err(wil, "Not connected, %s(%pM %s[%d] PN %*phN)\n",
			__func__, mac_addr, key_usage_str[key_usage], key_index,
			params->seq_len, params->seq);
		return -EINVAL;
	}

	if (cc)
		cc->key_set = false;

	if (params->seq && params->seq_len != IEEE80211_GCMP_PN_LEN) {
		wil_err(wil,
			"Wrong PN len %d, %s(%pM %s[%d] PN %*phN)\n",
			params->seq_len, __func__, mac_addr,
			key_usage_str[key_usage], key_index,
			params->seq_len, params->seq);
		return -EINVAL;
	}

	rc = wmi_add_cipher_key(wil, key_index, mac_addr, params->key_len,
				params->key, key_usage);
	if ((rc == 0) && cc) {
		if (params->seq)
			memcpy(cc->pn, params->seq, IEEE80211_GCMP_PN_LEN);
		else
			memset(cc->pn, 0, IEEE80211_GCMP_PN_LEN);
		cc->key_set = true;
	}

	return rc;
}

static int wil_cfg80211_del_key(struct wiphy *wiphy,
				struct net_device *ndev,
				u8 key_index, bool pairwise,
				const u8 *mac_addr)
{
	struct wil6210_priv *wil = wiphy_to_wil(wiphy);
	enum wmi_key_usage key_usage = wil_detect_key_usage(wil, pairwise);
	struct wil_tid_crypto_rx_single *cc = wil_find_crypto_ctx(wil,
								  key_index,
								  key_usage,
								  mac_addr);

	wil_dbg_misc(wil, "%s(%pM %s[%d])\n", __func__, mac_addr,
		     key_usage_str[key_usage], key_index);

	if (IS_ERR(cc))
		wil_info(wil, "Not connected, %s(%pM %s[%d])\n", __func__,
			 mac_addr, key_usage_str[key_usage], key_index);

	if (!IS_ERR_OR_NULL(cc))
		cc->key_set = false;

	return wmi_del_cipher_key(wil, key_index, mac_addr, key_usage);
}

/* Need to be present or wiphy_new() will WARN */
static int wil_cfg80211_set_default_key(struct wiphy *wiphy,
					struct net_device *ndev,
					u8 key_index, bool unicast,
					bool multicast)
{
	struct wil6210_priv *wil = wiphy_to_wil(wiphy);

	wil_dbg_misc(wil, "%s: entered\n", __func__);
	return 0;
}

static int wil_remain_on_channel(struct wiphy *wiphy,
				 struct wireless_dev *wdev,
				 struct ieee80211_channel *chan,
				 unsigned int duration,
				 u64 *cookie)
{
	struct wil6210_priv *wil = wiphy_to_wil(wiphy);
	int rc;

	wil_dbg_misc(wil, "%s() center_freq=%d, duration=%d iftype=%d\n",
		     __func__, chan->center_freq, duration, wdev->iftype);

	rc = wil_p2p_listen(wil, duration, chan, cookie);
	if (rc)
		return rc;

	wil->radio_wdev = wdev;

	cfg80211_ready_on_channel(wdev, *cookie, chan, duration,
				  GFP_KERNEL);

	return 0;
}

static int wil_cancel_remain_on_channel(struct wiphy *wiphy,
					struct wireless_dev *wdev,
					u64 cookie)
{
	struct wil6210_priv *wil = wiphy_to_wil(wiphy);

	wil_dbg_misc(wil, "%s()\n", __func__);

	return wil_p2p_cancel_listen(wil, cookie);
}

/**
 * find a specific IE in a list of IEs
 * return a pointer to the beginning of IE in the list
 * or NULL if not found
 */
static const u8 *_wil_cfg80211_find_ie(const u8 *ies, u16 ies_len, const u8 *ie,
				       u16 ie_len)
{
	struct ieee80211_vendor_ie *vie;
	u32 oui;

	/* IE tag at offset 0, length at offset 1 */
	if (ie_len < 2 || 2 + ie[1] > ie_len)
		return NULL;

	if (ie[0] != WLAN_EID_VENDOR_SPECIFIC)
		return cfg80211_find_ie(ie[0], ies, ies_len);

	/* make sure there is room for 3 bytes OUI + 1 byte OUI type */
	if (ie[1] < 4)
		return NULL;
	vie = (struct ieee80211_vendor_ie *)ie;
	oui = vie->oui[0] << 16 | vie->oui[1] << 8 | vie->oui[2];
	return cfg80211_find_vendor_ie(oui, vie->oui_type, ies,
				       ies_len);
}

/**
 * merge the IEs in two lists into a single list.
 * do not include IEs from the second list which exist in the first list.
 * add only vendor specific IEs from second list to keep
 * the merged list sorted (since vendor-specific IE has the
 * highest tag number)
 * caller must free the allocated memory for merged IEs
 */
static int _wil_cfg80211_merge_extra_ies(const u8 *ies1, u16 ies1_len,
					 const u8 *ies2, u16 ies2_len,
					 u8 **merged_ies, u16 *merged_len)
{
	u8 *buf, *dpos;
	const u8 *spos;

	if (ies1_len == 0 && ies2_len == 0) {
		*merged_ies = NULL;
		*merged_len = 0;
		return 0;
	}

	buf = kmalloc(ies1_len + ies2_len, GFP_KERNEL);
	if (!buf)
		return -ENOMEM;
	memcpy(buf, ies1, ies1_len);
	dpos = buf + ies1_len;
	spos = ies2;
	while (spos + 1 < ies2 + ies2_len) {
		/* IE tag at offset 0, length at offset 1 */
		u16 ielen = 2 + spos[1];

		if (spos + ielen > ies2 + ies2_len)
			break;
		if (spos[0] == WLAN_EID_VENDOR_SPECIFIC &&
		    !_wil_cfg80211_find_ie(ies1, ies1_len, spos, ielen)) {
			memcpy(dpos, spos, ielen);
			dpos += ielen;
		}
		spos += ielen;
	}

	*merged_ies = buf;
	*merged_len = dpos - buf;
	return 0;
}

static void wil_print_bcon_data(struct cfg80211_beacon_data *b)
{
	print_hex_dump_bytes("head     ", DUMP_PREFIX_OFFSET,
			     b->head, b->head_len);
	print_hex_dump_bytes("tail     ", DUMP_PREFIX_OFFSET,
			     b->tail, b->tail_len);
	print_hex_dump_bytes("BCON IE  ", DUMP_PREFIX_OFFSET,
			     b->beacon_ies, b->beacon_ies_len);
	print_hex_dump_bytes("PROBE    ", DUMP_PREFIX_OFFSET,
			     b->probe_resp, b->probe_resp_len);
	print_hex_dump_bytes("PROBE IE ", DUMP_PREFIX_OFFSET,
			     b->proberesp_ies, b->proberesp_ies_len);
	print_hex_dump_bytes("ASSOC IE ", DUMP_PREFIX_OFFSET,
			     b->assocresp_ies, b->assocresp_ies_len);
}

/* internal functions for device reset and starting AP */
static int _wil_cfg80211_set_ies(struct wiphy *wiphy,
				 struct cfg80211_beacon_data *bcon)
{
	int rc;
	struct wil6210_priv *wil = wiphy_to_wil(wiphy);
	u16 len = 0, proberesp_len = 0;
	u8 *ies = NULL, *proberesp = NULL;

	if (bcon->probe_resp) {
		struct ieee80211_mgmt *f =
			(struct ieee80211_mgmt *)bcon->probe_resp;
		size_t hlen = offsetof(struct ieee80211_mgmt,
				       u.probe_resp.variable);
		proberesp = f->u.probe_resp.variable;
		proberesp_len = bcon->probe_resp_len - hlen;
	}
	rc = _wil_cfg80211_merge_extra_ies(proberesp,
					   proberesp_len,
					   bcon->proberesp_ies,
					   bcon->proberesp_ies_len,
					   &ies, &len);

	if (rc)
		goto out;

	rc = wmi_set_ie(wil, WMI_FRAME_PROBE_RESP, len, ies);
	if (rc)
		goto out;

	if (bcon->assocresp_ies)
		rc = wmi_set_ie(wil, WMI_FRAME_ASSOC_RESP,
				bcon->assocresp_ies_len, bcon->assocresp_ies);
	else
		rc = wmi_set_ie(wil, WMI_FRAME_ASSOC_RESP, len, ies);
#if 0 /* to use beacon IE's, remove this #if 0 */
	if (rc)
		goto out;

	rc = wmi_set_ie(wil, WMI_FRAME_BEACON, bcon->tail_len, bcon->tail);
#endif
out:
	kfree(ies);
	return rc;
}

static int _wil_cfg80211_start_ap(struct wiphy *wiphy,
				  struct net_device *ndev,
				  const u8 *ssid, size_t ssid_len, u32 privacy,
				  int bi, u8 chan,
				  struct cfg80211_beacon_data *bcon,
				  u8 hidden_ssid, u32 pbss)
{
	struct wil6210_priv *wil = wiphy_to_wil(wiphy);
	int rc;
	struct wireless_dev *wdev = ndev->ieee80211_ptr;
	u8 wmi_nettype = wil_iftype_nl2wmi(wdev->iftype);
	u8 is_go = (wdev->iftype == NL80211_IFTYPE_P2P_GO);

	if (pbss)
		wmi_nettype = WMI_NETTYPE_P2P;

	wil_dbg_misc(wil, "%s: is_go=%d\n", __func__, is_go);
	if (is_go && !pbss) {
		wil_err(wil, "%s: P2P GO must be in PBSS\n", __func__);
		return -ENOTSUPP;
	}

	wil_set_recovery_state(wil, fw_recovery_idle);

	mutex_lock(&wil->mutex);

	__wil_down(wil);
	rc = __wil_up(wil);
	if (rc)
		goto out;

	rc = wmi_set_ssid(wil, ssid_len, ssid);
	if (rc)
		goto out;

	rc = _wil_cfg80211_set_ies(wiphy, bcon);
	if (rc)
		goto out;

	wil->privacy = privacy;
	wil->channel = chan;
	wil->hidden_ssid = hidden_ssid;
	wil->pbss = pbss;

	netif_carrier_on(ndev);

	rc = wmi_pcp_start(wil, bi, wmi_nettype, chan, hidden_ssid, is_go);
	if (rc)
		goto err_pcp_start;

	rc = wil_bcast_init(wil);
	if (rc)
		goto err_bcast;

	goto out; /* success */

err_bcast:
	wmi_pcp_stop(wil);
err_pcp_start:
	netif_carrier_off(ndev);
out:
	mutex_unlock(&wil->mutex);
	return rc;
}

static int wil_cfg80211_change_beacon(struct wiphy *wiphy,
				      struct net_device *ndev,
				      struct cfg80211_beacon_data *bcon)
{
	struct wil6210_priv *wil = wiphy_to_wil(wiphy);
	int rc;
	u32 privacy = 0;

	wil_dbg_misc(wil, "%s()\n", __func__);
	wil_print_bcon_data(bcon);

	if (bcon->tail &&
	    cfg80211_find_ie(WLAN_EID_RSN, bcon->tail,
			     bcon->tail_len))
		privacy = 1;

	/* in case privacy has changed, need to restart the AP */
	if (wil->privacy != privacy) {
		struct wireless_dev *wdev = ndev->ieee80211_ptr;

		wil_dbg_misc(wil, "privacy changed %d=>%d. Restarting AP\n",
			     wil->privacy, privacy);

		rc = _wil_cfg80211_start_ap(wiphy, ndev, wdev->ssid,
					    wdev->ssid_len, privacy,
					    wdev->beacon_interval,
					    wil->channel, bcon,
					    wil->hidden_ssid,
					    wil->pbss);
	} else {
		rc = _wil_cfg80211_set_ies(wiphy, bcon);
	}

	return rc;
}

static int wil_cfg80211_start_ap(struct wiphy *wiphy,
				 struct net_device *ndev,
				 struct cfg80211_ap_settings *info)
{
	int rc;
	struct wil6210_priv *wil = wiphy_to_wil(wiphy);
	struct ieee80211_channel *channel = info->chandef.chan;
	struct cfg80211_beacon_data *bcon = &info->beacon;
	struct cfg80211_crypto_settings *crypto = &info->crypto;
	u8 hidden_ssid;

	wil_dbg_misc(wil, "%s()\n", __func__);

	if (!channel) {
		wil_err(wil, "AP: No channel???\n");
		return -EINVAL;
	}

	switch (info->hidden_ssid) {
	case NL80211_HIDDEN_SSID_NOT_IN_USE:
		hidden_ssid = WMI_HIDDEN_SSID_DISABLED;
		break;

	case NL80211_HIDDEN_SSID_ZERO_LEN:
		hidden_ssid = WMI_HIDDEN_SSID_SEND_EMPTY;
		break;

	case NL80211_HIDDEN_SSID_ZERO_CONTENTS:
		hidden_ssid = WMI_HIDDEN_SSID_CLEAR;
		break;

	default:
		wil_err(wil, "AP: Invalid hidden SSID %d\n", info->hidden_ssid);
		return -EOPNOTSUPP;
	}
	wil_dbg_misc(wil, "AP on Channel %d %d MHz, %s\n", channel->hw_value,
		     channel->center_freq, info->privacy ? "secure" : "open");
	wil_dbg_misc(wil, "Privacy: %d auth_type %d\n",
		     info->privacy, info->auth_type);
	wil_dbg_misc(wil, "Hidden SSID mode: %d\n",
		     info->hidden_ssid);
	wil_dbg_misc(wil, "BI %d DTIM %d\n", info->beacon_interval,
		     info->dtim_period);
	wil_dbg_misc(wil, "PBSS %d\n", info->pbss);
	print_hex_dump_bytes("SSID ", DUMP_PREFIX_OFFSET,
			     info->ssid, info->ssid_len);
	wil_print_bcon_data(bcon);
	wil_print_crypto(wil, crypto);

	rc = _wil_cfg80211_start_ap(wiphy, ndev,
				    info->ssid, info->ssid_len, info->privacy,
				    info->beacon_interval, channel->hw_value,
				    bcon, hidden_ssid, info->pbss);

	return rc;
}

static int wil_cfg80211_stop_ap(struct wiphy *wiphy,
				struct net_device *ndev)
{
	struct wil6210_priv *wil = wiphy_to_wil(wiphy);

	wil_dbg_misc(wil, "%s()\n", __func__);

	netif_carrier_off(ndev);
	wil_set_recovery_state(wil, fw_recovery_idle);

	mutex_lock(&wil->mutex);

	wmi_pcp_stop(wil);

	__wil_down(wil);

	mutex_unlock(&wil->mutex);

	return 0;
}

static int wil_cfg80211_del_station(struct wiphy *wiphy,
				    struct net_device *dev,
				    struct station_del_parameters *params)
{
	struct wil6210_priv *wil = wiphy_to_wil(wiphy);

	wil_dbg_misc(wil, "%s(%pM, reason=%d)\n", __func__, params->mac,
		     params->reason_code);

	mutex_lock(&wil->mutex);
	wil6210_disconnect(wil, params->mac, params->reason_code, false);
	mutex_unlock(&wil->mutex);

	return 0;
}

/* probe_client handling */
static void wil_probe_client_handle(struct wil6210_priv *wil,
				    struct wil_probe_client_req *req)
{
	struct net_device *ndev = wil_to_ndev(wil);
	struct wil_sta_info *sta = &wil->sta[req->cid];
	/* assume STA is alive if it is still connected,
	 * else FW will disconnect it
	 */
	bool alive = (sta->status == wil_sta_connected);

	cfg80211_probe_status(ndev, sta->addr, req->cookie, alive, GFP_KERNEL);
}

static struct list_head *next_probe_client(struct wil6210_priv *wil)
{
	struct list_head *ret = NULL;

	mutex_lock(&wil->probe_client_mutex);

	if (!list_empty(&wil->probe_client_pending)) {
		ret = wil->probe_client_pending.next;
		list_del(ret);
	}

	mutex_unlock(&wil->probe_client_mutex);

	return ret;
}

void wil_probe_client_worker(struct work_struct *work)
{
	struct wil6210_priv *wil = container_of(work, struct wil6210_priv,
						probe_client_worker);
	struct wil_probe_client_req *req;
	struct list_head *lh;

	while ((lh = next_probe_client(wil)) != NULL) {
		req = list_entry(lh, struct wil_probe_client_req, list);

		wil_probe_client_handle(wil, req);
		kfree(req);
	}
}

void wil_probe_client_flush(struct wil6210_priv *wil)
{
	struct wil_probe_client_req *req, *t;

	wil_dbg_misc(wil, "%s()\n", __func__);

	mutex_lock(&wil->probe_client_mutex);

	list_for_each_entry_safe(req, t, &wil->probe_client_pending, list) {
		list_del(&req->list);
		kfree(req);
	}

	mutex_unlock(&wil->probe_client_mutex);
}

static int wil_cfg80211_probe_client(struct wiphy *wiphy,
				     struct net_device *dev,
				     const u8 *peer, u64 *cookie)
{
	struct wil6210_priv *wil = wiphy_to_wil(wiphy);
	struct wil_probe_client_req *req;
	int cid = wil_find_cid(wil, peer);

	wil_dbg_misc(wil, "%s(%pM => CID %d)\n", __func__, peer, cid);

	if (cid < 0)
		return -ENOLINK;

	req = kzalloc(sizeof(*req), GFP_KERNEL);
	if (!req)
		return -ENOMEM;

	req->cid = cid;
	req->cookie = cid;

	mutex_lock(&wil->probe_client_mutex);
	list_add_tail(&req->list, &wil->probe_client_pending);
	mutex_unlock(&wil->probe_client_mutex);

	*cookie = req->cookie;
	queue_work(wil->wq_service, &wil->probe_client_worker);
	return 0;
}

static int wil_cfg80211_change_bss(struct wiphy *wiphy,
				   struct net_device *dev,
				   struct bss_parameters *params)
{
	struct wil6210_priv *wil = wiphy_to_wil(wiphy);

	if (params->ap_isolate >= 0) {
		wil_dbg_misc(wil, "%s(ap_isolate %d => %d)\n", __func__,
			     wil->ap_isolate, params->ap_isolate);
		wil->ap_isolate = params->ap_isolate;
	}

	return 0;
}

static int wil_cfg80211_start_p2p_device(struct wiphy *wiphy,
					 struct wireless_dev *wdev)
{
	struct wil6210_priv *wil = wiphy_to_wil(wiphy);

	wil_dbg_misc(wil, "%s: entered\n", __func__);
	return 0;
}

static void wil_cfg80211_stop_p2p_device(struct wiphy *wiphy,
					 struct wireless_dev *wdev)
{
	struct wil6210_priv *wil = wiphy_to_wil(wiphy);

	wil_dbg_misc(wil, "%s: entered\n", __func__);
}

static struct cfg80211_ops wil_cfg80211_ops = {
	.add_virtual_intf = wil_cfg80211_add_iface,
	.del_virtual_intf = wil_cfg80211_del_iface,
	.scan = wil_cfg80211_scan,
	.connect = wil_cfg80211_connect,
	.disconnect = wil_cfg80211_disconnect,
	.change_virtual_intf = wil_cfg80211_change_iface,
	.get_station = wil_cfg80211_get_station,
	.dump_station = wil_cfg80211_dump_station,
	.remain_on_channel = wil_remain_on_channel,
	.cancel_remain_on_channel = wil_cancel_remain_on_channel,
	.mgmt_tx = wil_cfg80211_mgmt_tx,
	.set_monitor_channel = wil_cfg80211_set_channel,
	.add_key = wil_cfg80211_add_key,
	.del_key = wil_cfg80211_del_key,
	.set_default_key = wil_cfg80211_set_default_key,
	/* AP mode */
	.change_beacon = wil_cfg80211_change_beacon,
	.start_ap = wil_cfg80211_start_ap,
	.stop_ap = wil_cfg80211_stop_ap,
	.del_station = wil_cfg80211_del_station,
	.probe_client = wil_cfg80211_probe_client,
	.change_bss = wil_cfg80211_change_bss,
	/* P2P device */
	.start_p2p_device = wil_cfg80211_start_p2p_device,
	.stop_p2p_device = wil_cfg80211_stop_p2p_device,
};

static void wil_wiphy_init(struct wiphy *wiphy)
{
	wiphy->max_scan_ssids = 1;
	wiphy->max_scan_ie_len = WMI_MAX_IE_LEN;
	wiphy->max_remain_on_channel_duration = WIL_MAX_ROC_DURATION_MS;
	wiphy->max_num_pmkids = 0 /* TODO: */;
	wiphy->interface_modes = BIT(NL80211_IFTYPE_STATION) |
				 BIT(NL80211_IFTYPE_AP) |
				 BIT(NL80211_IFTYPE_P2P_CLIENT) |
				 BIT(NL80211_IFTYPE_P2P_GO) |
				 BIT(NL80211_IFTYPE_P2P_DEVICE) |
				 BIT(NL80211_IFTYPE_MONITOR);
	wiphy->flags |= WIPHY_FLAG_HAVE_AP_SME |
			WIPHY_FLAG_HAS_REMAIN_ON_CHANNEL |
			WIPHY_FLAG_AP_PROBE_RESP_OFFLOAD;
	dev_dbg(wiphy_dev(wiphy), "%s : flags = 0x%08x\n",
		__func__, wiphy->flags);
	wiphy->probe_resp_offload =
		NL80211_PROBE_RESP_OFFLOAD_SUPPORT_WPS |
		NL80211_PROBE_RESP_OFFLOAD_SUPPORT_WPS2 |
		NL80211_PROBE_RESP_OFFLOAD_SUPPORT_P2P;

	wiphy->bands[NL80211_BAND_60GHZ] = &wil_band_60ghz;

	/* TODO: figure this out */
	wiphy->signal_type = CFG80211_SIGNAL_TYPE_UNSPEC;

	wiphy->cipher_suites = wil_cipher_suites;
	wiphy->n_cipher_suites = ARRAY_SIZE(wil_cipher_suites);
	wiphy->mgmt_stypes = wil_mgmt_stypes;
	wiphy->features |= NL80211_FEATURE_SK_TX_STATUS;
}

struct wireless_dev *wil_cfg80211_init(struct device *dev)
{
	int rc = 0;
	struct wireless_dev *wdev;

	dev_dbg(dev, "%s()\n", __func__);

	wdev = kzalloc(sizeof(*wdev), GFP_KERNEL);
	if (!wdev)
		return ERR_PTR(-ENOMEM);

	wdev->wiphy = wiphy_new(&wil_cfg80211_ops,
				sizeof(struct wil6210_priv));
	if (!wdev->wiphy) {
		rc = -ENOMEM;
		goto out;
	}

	set_wiphy_dev(wdev->wiphy, dev);
	wil_wiphy_init(wdev->wiphy);

	rc = wiphy_register(wdev->wiphy);
	if (rc < 0)
		goto out_failed_reg;

	return wdev;

out_failed_reg:
	wiphy_free(wdev->wiphy);
out:
	kfree(wdev);

	return ERR_PTR(rc);
}

void wil_wdev_free(struct wil6210_priv *wil)
{
	struct wireless_dev *wdev = wil_to_wdev(wil);

	dev_dbg(wil_to_dev(wil), "%s()\n", __func__);

	if (!wdev)
		return;

	wiphy_unregister(wdev->wiphy);
	wiphy_free(wdev->wiphy);
	kfree(wdev);
}

void wil_p2p_wdev_free(struct wil6210_priv *wil)
{
	struct wireless_dev *p2p_wdev;

	mutex_lock(&wil->p2p_wdev_mutex);
	p2p_wdev = wil->p2p_wdev;
	if (p2p_wdev) {
		wil->p2p_wdev = NULL;
		wil->radio_wdev = wil_to_wdev(wil);
		cfg80211_unregister_wdev(p2p_wdev);
		kfree(p2p_wdev);
	}
	mutex_unlock(&wil->p2p_wdev_mutex);
}<|MERGE_RESOLUTION|>--- conflicted
+++ resolved
@@ -375,14 +375,9 @@
 		return -EBUSY;
 	}
 
-<<<<<<< HEAD
-	/* scan on P2P_DEVICE is handled as p2p search */
-	if (wdev->iftype == NL80211_IFTYPE_P2P_DEVICE) {
-=======
 	/* social scan on P2P_DEVICE is handled as p2p search */
 	if (wdev->iftype == NL80211_IFTYPE_P2P_DEVICE &&
 	    wil_p2p_is_social_scan(request)) {
->>>>>>> 52776a70
 		wil->scan_request = request;
 		wil->radio_wdev = wdev;
 		rc = wil_p2p_search(wil, request);
