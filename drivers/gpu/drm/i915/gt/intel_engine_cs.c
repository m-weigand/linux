// SPDX-License-Identifier: MIT
/*
 * Copyright © 2016 Intel Corporation
 */

#include <linux/string_helpers.h>

#include <drm/drm_print.h>

#include "gem/i915_gem_context.h"
#include "gem/i915_gem_internal.h"
#include "gt/intel_gt_print.h"
#include "gt/intel_gt_regs.h"

#include "i915_cmd_parser.h"
#include "i915_drv.h"
#include "i915_irq.h"
#include "i915_reg.h"
#include "intel_breadcrumbs.h"
#include "intel_context.h"
#include "intel_engine.h"
#include "intel_engine_pm.h"
#include "intel_engine_regs.h"
#include "intel_engine_user.h"
#include "intel_execlists_submission.h"
#include "intel_gt.h"
#include "intel_gt_mcr.h"
#include "intel_gt_pm.h"
#include "intel_gt_requests.h"
#include "intel_lrc.h"
#include "intel_lrc_reg.h"
#include "intel_reset.h"
#include "intel_ring.h"
#include "uc/intel_guc_submission.h"

/* Haswell does have the CXT_SIZE register however it does not appear to be
 * valid. Now, docs explain in dwords what is in the context object. The full
 * size is 70720 bytes, however, the power context and execlist context will
 * never be saved (power context is stored elsewhere, and execlists don't work
 * on HSW) - so the final size, including the extra state required for the
 * Resource Streamer, is 66944 bytes, which rounds to 17 pages.
 */
#define HSW_CXT_TOTAL_SIZE		(17 * PAGE_SIZE)

#define DEFAULT_LR_CONTEXT_RENDER_SIZE	(22 * PAGE_SIZE)
#define GEN8_LR_CONTEXT_RENDER_SIZE	(20 * PAGE_SIZE)
#define GEN9_LR_CONTEXT_RENDER_SIZE	(22 * PAGE_SIZE)
#define GEN11_LR_CONTEXT_RENDER_SIZE	(14 * PAGE_SIZE)

#define GEN8_LR_CONTEXT_OTHER_SIZE	(2 * PAGE_SIZE)

#define MAX_MMIO_BASES 3
struct engine_info {
	u8 class;
	u8 instance;
	/* mmio bases table *must* be sorted in reverse graphics_ver order */
	struct engine_mmio_base {
		u32 graphics_ver : 8;
		u32 base : 24;
	} mmio_bases[MAX_MMIO_BASES];
};

static const struct engine_info intel_engines[] = {
	[RCS0] = {
		.class = RENDER_CLASS,
		.instance = 0,
		.mmio_bases = {
			{ .graphics_ver = 1, .base = RENDER_RING_BASE }
		},
	},
	[BCS0] = {
		.class = COPY_ENGINE_CLASS,
		.instance = 0,
		.mmio_bases = {
			{ .graphics_ver = 6, .base = BLT_RING_BASE }
		},
	},
	[BCS1] = {
		.class = COPY_ENGINE_CLASS,
		.instance = 1,
		.mmio_bases = {
			{ .graphics_ver = 12, .base = XEHPC_BCS1_RING_BASE }
		},
	},
	[BCS2] = {
		.class = COPY_ENGINE_CLASS,
		.instance = 2,
		.mmio_bases = {
			{ .graphics_ver = 12, .base = XEHPC_BCS2_RING_BASE }
		},
	},
	[BCS3] = {
		.class = COPY_ENGINE_CLASS,
		.instance = 3,
		.mmio_bases = {
			{ .graphics_ver = 12, .base = XEHPC_BCS3_RING_BASE }
		},
	},
	[BCS4] = {
		.class = COPY_ENGINE_CLASS,
		.instance = 4,
		.mmio_bases = {
			{ .graphics_ver = 12, .base = XEHPC_BCS4_RING_BASE }
		},
	},
	[BCS5] = {
		.class = COPY_ENGINE_CLASS,
		.instance = 5,
		.mmio_bases = {
			{ .graphics_ver = 12, .base = XEHPC_BCS5_RING_BASE }
		},
	},
	[BCS6] = {
		.class = COPY_ENGINE_CLASS,
		.instance = 6,
		.mmio_bases = {
			{ .graphics_ver = 12, .base = XEHPC_BCS6_RING_BASE }
		},
	},
	[BCS7] = {
		.class = COPY_ENGINE_CLASS,
		.instance = 7,
		.mmio_bases = {
			{ .graphics_ver = 12, .base = XEHPC_BCS7_RING_BASE }
		},
	},
	[BCS8] = {
		.class = COPY_ENGINE_CLASS,
		.instance = 8,
		.mmio_bases = {
			{ .graphics_ver = 12, .base = XEHPC_BCS8_RING_BASE }
		},
	},
	[VCS0] = {
		.class = VIDEO_DECODE_CLASS,
		.instance = 0,
		.mmio_bases = {
			{ .graphics_ver = 11, .base = GEN11_BSD_RING_BASE },
			{ .graphics_ver = 6, .base = GEN6_BSD_RING_BASE },
			{ .graphics_ver = 4, .base = BSD_RING_BASE }
		},
	},
	[VCS1] = {
		.class = VIDEO_DECODE_CLASS,
		.instance = 1,
		.mmio_bases = {
			{ .graphics_ver = 11, .base = GEN11_BSD2_RING_BASE },
			{ .graphics_ver = 8, .base = GEN8_BSD2_RING_BASE }
		},
	},
	[VCS2] = {
		.class = VIDEO_DECODE_CLASS,
		.instance = 2,
		.mmio_bases = {
			{ .graphics_ver = 11, .base = GEN11_BSD3_RING_BASE }
		},
	},
	[VCS3] = {
		.class = VIDEO_DECODE_CLASS,
		.instance = 3,
		.mmio_bases = {
			{ .graphics_ver = 11, .base = GEN11_BSD4_RING_BASE }
		},
	},
	[VCS4] = {
		.class = VIDEO_DECODE_CLASS,
		.instance = 4,
		.mmio_bases = {
			{ .graphics_ver = 12, .base = XEHP_BSD5_RING_BASE }
		},
	},
	[VCS5] = {
		.class = VIDEO_DECODE_CLASS,
		.instance = 5,
		.mmio_bases = {
			{ .graphics_ver = 12, .base = XEHP_BSD6_RING_BASE }
		},
	},
	[VCS6] = {
		.class = VIDEO_DECODE_CLASS,
		.instance = 6,
		.mmio_bases = {
			{ .graphics_ver = 12, .base = XEHP_BSD7_RING_BASE }
		},
	},
	[VCS7] = {
		.class = VIDEO_DECODE_CLASS,
		.instance = 7,
		.mmio_bases = {
			{ .graphics_ver = 12, .base = XEHP_BSD8_RING_BASE }
		},
	},
	[VECS0] = {
		.class = VIDEO_ENHANCEMENT_CLASS,
		.instance = 0,
		.mmio_bases = {
			{ .graphics_ver = 11, .base = GEN11_VEBOX_RING_BASE },
			{ .graphics_ver = 7, .base = VEBOX_RING_BASE }
		},
	},
	[VECS1] = {
		.class = VIDEO_ENHANCEMENT_CLASS,
		.instance = 1,
		.mmio_bases = {
			{ .graphics_ver = 11, .base = GEN11_VEBOX2_RING_BASE }
		},
	},
	[VECS2] = {
		.class = VIDEO_ENHANCEMENT_CLASS,
		.instance = 2,
		.mmio_bases = {
			{ .graphics_ver = 12, .base = XEHP_VEBOX3_RING_BASE }
		},
	},
	[VECS3] = {
		.class = VIDEO_ENHANCEMENT_CLASS,
		.instance = 3,
		.mmio_bases = {
			{ .graphics_ver = 12, .base = XEHP_VEBOX4_RING_BASE }
		},
	},
	[CCS0] = {
		.class = COMPUTE_CLASS,
		.instance = 0,
		.mmio_bases = {
			{ .graphics_ver = 12, .base = GEN12_COMPUTE0_RING_BASE }
		}
	},
	[CCS1] = {
		.class = COMPUTE_CLASS,
		.instance = 1,
		.mmio_bases = {
			{ .graphics_ver = 12, .base = GEN12_COMPUTE1_RING_BASE }
		}
	},
	[CCS2] = {
		.class = COMPUTE_CLASS,
		.instance = 2,
		.mmio_bases = {
			{ .graphics_ver = 12, .base = GEN12_COMPUTE2_RING_BASE }
		}
	},
	[CCS3] = {
		.class = COMPUTE_CLASS,
		.instance = 3,
		.mmio_bases = {
			{ .graphics_ver = 12, .base = GEN12_COMPUTE3_RING_BASE }
		}
	},
	[GSC0] = {
		.class = OTHER_CLASS,
		.instance = OTHER_GSC_INSTANCE,
		.mmio_bases = {
			{ .graphics_ver = 12, .base = MTL_GSC_RING_BASE }
		}
	},
};

/**
 * intel_engine_context_size() - return the size of the context for an engine
 * @gt: the gt
 * @class: engine class
 *
 * Each engine class may require a different amount of space for a context
 * image.
 *
 * Return: size (in bytes) of an engine class specific context image
 *
 * Note: this size includes the HWSP, which is part of the context image
 * in LRC mode, but does not include the "shared data page" used with
 * GuC submission. The caller should account for this if using the GuC.
 */
u32 intel_engine_context_size(struct intel_gt *gt, u8 class)
{
	struct intel_uncore *uncore = gt->uncore;
	u32 cxt_size;

	BUILD_BUG_ON(I915_GTT_PAGE_SIZE != PAGE_SIZE);

	switch (class) {
	case COMPUTE_CLASS:
		fallthrough;
	case RENDER_CLASS:
		switch (GRAPHICS_VER(gt->i915)) {
		default:
			MISSING_CASE(GRAPHICS_VER(gt->i915));
			return DEFAULT_LR_CONTEXT_RENDER_SIZE;
		case 12:
		case 11:
			return GEN11_LR_CONTEXT_RENDER_SIZE;
		case 9:
			return GEN9_LR_CONTEXT_RENDER_SIZE;
		case 8:
			return GEN8_LR_CONTEXT_RENDER_SIZE;
		case 7:
			if (IS_HASWELL(gt->i915))
				return HSW_CXT_TOTAL_SIZE;

			cxt_size = intel_uncore_read(uncore, GEN7_CXT_SIZE);
			return round_up(GEN7_CXT_TOTAL_SIZE(cxt_size) * 64,
					PAGE_SIZE);
		case 6:
			cxt_size = intel_uncore_read(uncore, CXT_SIZE);
			return round_up(GEN6_CXT_TOTAL_SIZE(cxt_size) * 64,
					PAGE_SIZE);
		case 5:
		case 4:
			/*
			 * There is a discrepancy here between the size reported
			 * by the register and the size of the context layout
			 * in the docs. Both are described as authorative!
			 *
			 * The discrepancy is on the order of a few cachelines,
			 * but the total is under one page (4k), which is our
			 * minimum allocation anyway so it should all come
			 * out in the wash.
			 */
			cxt_size = intel_uncore_read(uncore, CXT_SIZE) + 1;
			gt_dbg(gt, "graphics_ver = %d CXT_SIZE = %d bytes [0x%08x]\n",
			       GRAPHICS_VER(gt->i915), cxt_size * 64,
			       cxt_size - 1);
			return round_up(cxt_size * 64, PAGE_SIZE);
		case 3:
		case 2:
		/* For the special day when i810 gets merged. */
		case 1:
			return 0;
		}
		break;
	default:
		MISSING_CASE(class);
		fallthrough;
	case VIDEO_DECODE_CLASS:
	case VIDEO_ENHANCEMENT_CLASS:
	case COPY_ENGINE_CLASS:
	case OTHER_CLASS:
		if (GRAPHICS_VER(gt->i915) < 8)
			return 0;
		return GEN8_LR_CONTEXT_OTHER_SIZE;
	}
}

static u32 __engine_mmio_base(struct drm_i915_private *i915,
			      const struct engine_mmio_base *bases)
{
	int i;

	for (i = 0; i < MAX_MMIO_BASES; i++)
		if (GRAPHICS_VER(i915) >= bases[i].graphics_ver)
			break;

	GEM_BUG_ON(i == MAX_MMIO_BASES);
	GEM_BUG_ON(!bases[i].base);

	return bases[i].base;
}

static void __sprint_engine_name(struct intel_engine_cs *engine)
{
	/*
	 * Before we know what the uABI name for this engine will be,
	 * we still would like to keep track of this engine in the debug logs.
	 * We throw in a ' here as a reminder that this isn't its final name.
	 */
	GEM_WARN_ON(snprintf(engine->name, sizeof(engine->name), "%s'%u",
			     intel_engine_class_repr(engine->class),
			     engine->instance) >= sizeof(engine->name));
}

void intel_engine_set_hwsp_writemask(struct intel_engine_cs *engine, u32 mask)
{
	/*
	 * Though they added more rings on g4x/ilk, they did not add
	 * per-engine HWSTAM until gen6.
	 */
	if (GRAPHICS_VER(engine->i915) < 6 && engine->class != RENDER_CLASS)
		return;

	if (GRAPHICS_VER(engine->i915) >= 3)
		ENGINE_WRITE(engine, RING_HWSTAM, mask);
	else
		ENGINE_WRITE16(engine, RING_HWSTAM, mask);
}

static void intel_engine_sanitize_mmio(struct intel_engine_cs *engine)
{
	/* Mask off all writes into the unknown HWSP */
	intel_engine_set_hwsp_writemask(engine, ~0u);
}

static void nop_irq_handler(struct intel_engine_cs *engine, u16 iir)
{
	GEM_DEBUG_WARN_ON(iir);
}

static u32 get_reset_domain(u8 ver, enum intel_engine_id id)
{
	u32 reset_domain;

	if (ver >= 11) {
		static const u32 engine_reset_domains[] = {
			[RCS0]  = GEN11_GRDOM_RENDER,
			[BCS0]  = GEN11_GRDOM_BLT,
			[BCS1]  = XEHPC_GRDOM_BLT1,
			[BCS2]  = XEHPC_GRDOM_BLT2,
			[BCS3]  = XEHPC_GRDOM_BLT3,
			[BCS4]  = XEHPC_GRDOM_BLT4,
			[BCS5]  = XEHPC_GRDOM_BLT5,
			[BCS6]  = XEHPC_GRDOM_BLT6,
			[BCS7]  = XEHPC_GRDOM_BLT7,
			[BCS8]  = XEHPC_GRDOM_BLT8,
			[VCS0]  = GEN11_GRDOM_MEDIA,
			[VCS1]  = GEN11_GRDOM_MEDIA2,
			[VCS2]  = GEN11_GRDOM_MEDIA3,
			[VCS3]  = GEN11_GRDOM_MEDIA4,
			[VCS4]  = GEN11_GRDOM_MEDIA5,
			[VCS5]  = GEN11_GRDOM_MEDIA6,
			[VCS6]  = GEN11_GRDOM_MEDIA7,
			[VCS7]  = GEN11_GRDOM_MEDIA8,
			[VECS0] = GEN11_GRDOM_VECS,
			[VECS1] = GEN11_GRDOM_VECS2,
			[VECS2] = GEN11_GRDOM_VECS3,
			[VECS3] = GEN11_GRDOM_VECS4,
			[CCS0]  = GEN11_GRDOM_RENDER,
			[CCS1]  = GEN11_GRDOM_RENDER,
			[CCS2]  = GEN11_GRDOM_RENDER,
			[CCS3]  = GEN11_GRDOM_RENDER,
			[GSC0]  = GEN12_GRDOM_GSC,
		};
		GEM_BUG_ON(id >= ARRAY_SIZE(engine_reset_domains) ||
			   !engine_reset_domains[id]);
		reset_domain = engine_reset_domains[id];
	} else {
		static const u32 engine_reset_domains[] = {
			[RCS0]  = GEN6_GRDOM_RENDER,
			[BCS0]  = GEN6_GRDOM_BLT,
			[VCS0]  = GEN6_GRDOM_MEDIA,
			[VCS1]  = GEN8_GRDOM_MEDIA2,
			[VECS0] = GEN6_GRDOM_VECS,
		};
		GEM_BUG_ON(id >= ARRAY_SIZE(engine_reset_domains) ||
			   !engine_reset_domains[id]);
		reset_domain = engine_reset_domains[id];
	}

	return reset_domain;
}

static int intel_engine_setup(struct intel_gt *gt, enum intel_engine_id id,
			      u8 logical_instance)
{
	const struct engine_info *info = &intel_engines[id];
	struct drm_i915_private *i915 = gt->i915;
	struct intel_engine_cs *engine;
	u8 guc_class;

	BUILD_BUG_ON(MAX_ENGINE_CLASS >= BIT(GEN11_ENGINE_CLASS_WIDTH));
	BUILD_BUG_ON(MAX_ENGINE_INSTANCE >= BIT(GEN11_ENGINE_INSTANCE_WIDTH));
	BUILD_BUG_ON(I915_MAX_VCS > (MAX_ENGINE_INSTANCE + 1));
	BUILD_BUG_ON(I915_MAX_VECS > (MAX_ENGINE_INSTANCE + 1));

	if (GEM_DEBUG_WARN_ON(id >= ARRAY_SIZE(gt->engine)))
		return -EINVAL;

	if (GEM_DEBUG_WARN_ON(info->class > MAX_ENGINE_CLASS))
		return -EINVAL;

	if (GEM_DEBUG_WARN_ON(info->instance > MAX_ENGINE_INSTANCE))
		return -EINVAL;

	if (GEM_DEBUG_WARN_ON(gt->engine_class[info->class][info->instance]))
		return -EINVAL;

	engine = kzalloc(sizeof(*engine), GFP_KERNEL);
	if (!engine)
		return -ENOMEM;

	BUILD_BUG_ON(BITS_PER_TYPE(engine->mask) < I915_NUM_ENGINES);

	INIT_LIST_HEAD(&engine->pinned_contexts_list);
	engine->id = id;
	engine->legacy_idx = INVALID_ENGINE;
	engine->mask = BIT(id);
	engine->reset_domain = get_reset_domain(GRAPHICS_VER(gt->i915),
						id);
	engine->i915 = i915;
	engine->gt = gt;
	engine->uncore = gt->uncore;
	guc_class = engine_class_to_guc_class(info->class);
	engine->guc_id = MAKE_GUC_ID(guc_class, info->instance);
	engine->mmio_base = __engine_mmio_base(i915, info->mmio_bases);

	engine->irq_handler = nop_irq_handler;

	engine->class = info->class;
	engine->instance = info->instance;
	engine->logical_mask = BIT(logical_instance);
	__sprint_engine_name(engine);

	if ((engine->class == COMPUTE_CLASS || engine->class == RENDER_CLASS) &&
	    __ffs(CCS_MASK(engine->gt) | RCS_MASK(engine->gt)) == engine->instance)
		engine->flags |= I915_ENGINE_FIRST_RENDER_COMPUTE;

	/* features common between engines sharing EUs */
	if (engine->class == RENDER_CLASS || engine->class == COMPUTE_CLASS) {
		engine->flags |= I915_ENGINE_HAS_RCS_REG_STATE;
		engine->flags |= I915_ENGINE_HAS_EU_PRIORITY;
	}

	engine->props.heartbeat_interval_ms =
		CONFIG_DRM_I915_HEARTBEAT_INTERVAL;
	engine->props.max_busywait_duration_ns =
		CONFIG_DRM_I915_MAX_REQUEST_BUSYWAIT;
	engine->props.preempt_timeout_ms =
		CONFIG_DRM_I915_PREEMPT_TIMEOUT;
	engine->props.stop_timeout_ms =
		CONFIG_DRM_I915_STOP_TIMEOUT;
	engine->props.timeslice_duration_ms =
		CONFIG_DRM_I915_TIMESLICE_DURATION;

	/*
	 * Mid-thread pre-emption is not available in Gen12. Unfortunately,
	 * some compute workloads run quite long threads. That means they get
	 * reset due to not pre-empting in a timely manner. So, bump the
	 * pre-emption timeout value to be much higher for compute engines.
	 */
	if (GRAPHICS_VER(i915) == 12 && (engine->flags & I915_ENGINE_HAS_RCS_REG_STATE))
		engine->props.preempt_timeout_ms = CONFIG_DRM_I915_PREEMPT_TIMEOUT_COMPUTE;

	/* Cap properties according to any system limits */
#define CLAMP_PROP(field) \
	do { \
		u64 clamp = intel_clamp_##field(engine, engine->props.field); \
		if (clamp != engine->props.field) { \
			drm_notice(&engine->i915->drm, \
				   "Warning, clamping %s to %lld to prevent overflow\n", \
				   #field, clamp); \
			engine->props.field = clamp; \
		} \
	} while (0)

	CLAMP_PROP(heartbeat_interval_ms);
	CLAMP_PROP(max_busywait_duration_ns);
	CLAMP_PROP(preempt_timeout_ms);
	CLAMP_PROP(stop_timeout_ms);
	CLAMP_PROP(timeslice_duration_ms);

#undef CLAMP_PROP

	engine->defaults = engine->props; /* never to change again */

	engine->context_size = intel_engine_context_size(gt, engine->class);
	if (WARN_ON(engine->context_size > BIT(20)))
		engine->context_size = 0;
	if (engine->context_size)
		DRIVER_CAPS(i915)->has_logical_contexts = true;

	ewma__engine_latency_init(&engine->latency);

	ATOMIC_INIT_NOTIFIER_HEAD(&engine->context_status_notifier);

	/* Scrub mmio state on takeover */
	intel_engine_sanitize_mmio(engine);

	gt->engine_class[info->class][info->instance] = engine;
	gt->engine[id] = engine;

	return 0;
}

u64 intel_clamp_heartbeat_interval_ms(struct intel_engine_cs *engine, u64 value)
{
	value = min_t(u64, value, jiffies_to_msecs(MAX_SCHEDULE_TIMEOUT));

	return value;
}

u64 intel_clamp_max_busywait_duration_ns(struct intel_engine_cs *engine, u64 value)
{
	value = min(value, jiffies_to_nsecs(2));

	return value;
}

u64 intel_clamp_preempt_timeout_ms(struct intel_engine_cs *engine, u64 value)
{
	/*
	 * NB: The GuC API only supports 32bit values. However, the limit is further
	 * reduced due to internal calculations which would otherwise overflow.
	 */
	if (intel_guc_submission_is_wanted(gt_to_guc(engine->gt)))
		value = min_t(u64, value, guc_policy_max_preempt_timeout_ms());

	value = min_t(u64, value, jiffies_to_msecs(MAX_SCHEDULE_TIMEOUT));

	return value;
}

u64 intel_clamp_stop_timeout_ms(struct intel_engine_cs *engine, u64 value)
{
	value = min_t(u64, value, jiffies_to_msecs(MAX_SCHEDULE_TIMEOUT));

	return value;
}

u64 intel_clamp_timeslice_duration_ms(struct intel_engine_cs *engine, u64 value)
{
	/*
	 * NB: The GuC API only supports 32bit values. However, the limit is further
	 * reduced due to internal calculations which would otherwise overflow.
	 */
	if (intel_guc_submission_is_wanted(gt_to_guc(engine->gt)))
		value = min_t(u64, value, guc_policy_max_exec_quantum_ms());

	value = min_t(u64, value, jiffies_to_msecs(MAX_SCHEDULE_TIMEOUT));

	return value;
}

static void __setup_engine_capabilities(struct intel_engine_cs *engine)
{
	struct drm_i915_private *i915 = engine->i915;

	if (engine->class == VIDEO_DECODE_CLASS) {
		/*
		 * HEVC support is present on first engine instance
		 * before Gen11 and on all instances afterwards.
		 */
		if (GRAPHICS_VER(i915) >= 11 ||
		    (GRAPHICS_VER(i915) >= 9 && engine->instance == 0))
			engine->uabi_capabilities |=
				I915_VIDEO_CLASS_CAPABILITY_HEVC;

		/*
		 * SFC block is present only on even logical engine
		 * instances.
		 */
		if ((GRAPHICS_VER(i915) >= 11 &&
		     (engine->gt->info.vdbox_sfc_access &
		      BIT(engine->instance))) ||
		    (GRAPHICS_VER(i915) >= 9 && engine->instance == 0))
			engine->uabi_capabilities |=
				I915_VIDEO_AND_ENHANCE_CLASS_CAPABILITY_SFC;
	} else if (engine->class == VIDEO_ENHANCEMENT_CLASS) {
		if (GRAPHICS_VER(i915) >= 9 &&
		    engine->gt->info.sfc_mask & BIT(engine->instance))
			engine->uabi_capabilities |=
				I915_VIDEO_AND_ENHANCE_CLASS_CAPABILITY_SFC;
	}
}

static void intel_setup_engine_capabilities(struct intel_gt *gt)
{
	struct intel_engine_cs *engine;
	enum intel_engine_id id;

	for_each_engine(engine, gt, id)
		__setup_engine_capabilities(engine);
}

/**
 * intel_engines_release() - free the resources allocated for Command Streamers
 * @gt: pointer to struct intel_gt
 */
void intel_engines_release(struct intel_gt *gt)
{
	struct intel_engine_cs *engine;
	enum intel_engine_id id;

	/*
	 * Before we release the resources held by engine, we must be certain
	 * that the HW is no longer accessing them -- having the GPU scribble
	 * to or read from a page being used for something else causes no end
	 * of fun.
	 *
	 * The GPU should be reset by this point, but assume the worst just
	 * in case we aborted before completely initialising the engines.
	 */
	GEM_BUG_ON(intel_gt_pm_is_awake(gt));
	if (!INTEL_INFO(gt->i915)->gpu_reset_clobbers_display)
		intel_gt_reset_all_engines(gt);

	/* Decouple the backend; but keep the layout for late GPU resets */
	for_each_engine(engine, gt, id) {
		if (!engine->release)
			continue;

		intel_wakeref_wait_for_idle(&engine->wakeref);
		GEM_BUG_ON(intel_engine_pm_is_awake(engine));

		engine->release(engine);
		engine->release = NULL;

		memset(&engine->reset, 0, sizeof(engine->reset));
	}
}

void intel_engine_free_request_pool(struct intel_engine_cs *engine)
{
	if (!engine->request_pool)
		return;

	kmem_cache_free(i915_request_slab_cache(), engine->request_pool);
}

void intel_engines_free(struct intel_gt *gt)
{
	struct intel_engine_cs *engine;
	enum intel_engine_id id;

	/* Free the requests! dma-resv keeps fences around for an eternity */
	rcu_barrier();

	for_each_engine(engine, gt, id) {
		intel_engine_free_request_pool(engine);
		kfree(engine);
		gt->engine[id] = NULL;
	}
}

static
bool gen11_vdbox_has_sfc(struct intel_gt *gt,
			 unsigned int physical_vdbox,
			 unsigned int logical_vdbox, u16 vdbox_mask)
{
	struct drm_i915_private *i915 = gt->i915;

	/*
	 * In Gen11, only even numbered logical VDBOXes are hooked
	 * up to an SFC (Scaler & Format Converter) unit.
	 * In Gen12, Even numbered physical instance always are connected
	 * to an SFC. Odd numbered physical instances have SFC only if
	 * previous even instance is fused off.
	 *
	 * Starting with Xe_HP, there's also a dedicated SFC_ENABLE field
	 * in the fuse register that tells us whether a specific SFC is present.
	 */
	if ((gt->info.sfc_mask & BIT(physical_vdbox / 2)) == 0)
		return false;
	else if (MEDIA_VER(i915) >= 12)
		return (physical_vdbox % 2 == 0) ||
			!(BIT(physical_vdbox - 1) & vdbox_mask);
	else if (MEDIA_VER(i915) == 11)
		return logical_vdbox % 2 == 0;

	return false;
}

static void engine_mask_apply_media_fuses(struct intel_gt *gt)
{
	struct drm_i915_private *i915 = gt->i915;
	unsigned int logical_vdbox = 0;
	unsigned int i;
	u32 media_fuse, fuse1;
	u16 vdbox_mask;
	u16 vebox_mask;

	if (MEDIA_VER(gt->i915) < 11)
		return;

	/*
	 * On newer platforms the fusing register is called 'enable' and has
	 * enable semantics, while on older platforms it is called 'disable'
	 * and bits have disable semantices.
	 */
	media_fuse = intel_uncore_read(gt->uncore, GEN11_GT_VEBOX_VDBOX_DISABLE);
	if (MEDIA_VER_FULL(i915) < IP_VER(12, 55))
		media_fuse = ~media_fuse;

	vdbox_mask = media_fuse & GEN11_GT_VDBOX_DISABLE_MASK;
	vebox_mask = (media_fuse & GEN11_GT_VEBOX_DISABLE_MASK) >>
		      GEN11_GT_VEBOX_DISABLE_SHIFT;

	if (MEDIA_VER_FULL(i915) >= IP_VER(12, 55)) {
		fuse1 = intel_uncore_read(gt->uncore, HSW_PAVP_FUSE1);
		gt->info.sfc_mask = REG_FIELD_GET(XEHP_SFC_ENABLE_MASK, fuse1);
	} else {
		gt->info.sfc_mask = ~0;
	}

	for (i = 0; i < I915_MAX_VCS; i++) {
		if (!HAS_ENGINE(gt, _VCS(i))) {
			vdbox_mask &= ~BIT(i);
			continue;
		}

		if (!(BIT(i) & vdbox_mask)) {
			gt->info.engine_mask &= ~BIT(_VCS(i));
			gt_dbg(gt, "vcs%u fused off\n", i);
			continue;
		}

		if (gen11_vdbox_has_sfc(gt, i, logical_vdbox, vdbox_mask))
			gt->info.vdbox_sfc_access |= BIT(i);
		logical_vdbox++;
	}
	gt_dbg(gt, "vdbox enable: %04x, instances: %04lx\n", vdbox_mask, VDBOX_MASK(gt));
	GEM_BUG_ON(vdbox_mask != VDBOX_MASK(gt));

	for (i = 0; i < I915_MAX_VECS; i++) {
		if (!HAS_ENGINE(gt, _VECS(i))) {
			vebox_mask &= ~BIT(i);
			continue;
		}

		if (!(BIT(i) & vebox_mask)) {
			gt->info.engine_mask &= ~BIT(_VECS(i));
			gt_dbg(gt, "vecs%u fused off\n", i);
		}
	}
	gt_dbg(gt, "vebox enable: %04x, instances: %04lx\n", vebox_mask, VEBOX_MASK(gt));
	GEM_BUG_ON(vebox_mask != VEBOX_MASK(gt));
}

static void engine_mask_apply_compute_fuses(struct intel_gt *gt)
{
	struct drm_i915_private *i915 = gt->i915;
	struct intel_gt_info *info = &gt->info;
	int ss_per_ccs = info->sseu.max_subslices / I915_MAX_CCS;
	unsigned long ccs_mask;
	unsigned int i;

	if (GRAPHICS_VER(i915) < 11)
		return;

	if (hweight32(CCS_MASK(gt)) <= 1)
		return;

	ccs_mask = intel_slicemask_from_xehp_dssmask(info->sseu.compute_subslice_mask,
						     ss_per_ccs);
	/*
	 * If all DSS in a quadrant are fused off, the corresponding CCS
	 * engine is not available for use.
	 */
	for_each_clear_bit(i, &ccs_mask, I915_MAX_CCS) {
		info->engine_mask &= ~BIT(_CCS(i));
		gt_dbg(gt, "ccs%u fused off\n", i);
<<<<<<< HEAD
	}
}

static void engine_mask_apply_copy_fuses(struct intel_gt *gt)
{
	struct drm_i915_private *i915 = gt->i915;
	struct intel_gt_info *info = &gt->info;
	unsigned long meml3_mask;
	unsigned long quad;

	if (!(GRAPHICS_VER_FULL(i915) >= IP_VER(12, 60) &&
	      GRAPHICS_VER_FULL(i915) < IP_VER(12, 70)))
		return;

	meml3_mask = intel_uncore_read(gt->uncore, GEN10_MIRROR_FUSE3);
	meml3_mask = REG_FIELD_GET(GEN12_MEML3_EN_MASK, meml3_mask);

	/*
	 * Link Copy engines may be fused off according to meml3_mask. Each
	 * bit is a quad that houses 2 Link Copy and two Sub Copy engines.
	 */
	for_each_clear_bit(quad, &meml3_mask, GEN12_MAX_MSLICES) {
		unsigned int instance = quad * 2 + 1;
		intel_engine_mask_t mask = GENMASK(_BCS(instance + 1),
						   _BCS(instance));

		if (mask & info->engine_mask) {
			gt_dbg(gt, "bcs%u fused off\n", instance);
			gt_dbg(gt, "bcs%u fused off\n", instance + 1);

			info->engine_mask &= ~mask;
		}
=======
>>>>>>> 0c383648
	}
}

/*
 * Determine which engines are fused off in our particular hardware.
 * Note that we have a catch-22 situation where we need to be able to access
 * the blitter forcewake domain to read the engine fuses, but at the same time
 * we need to know which engines are available on the system to know which
 * forcewake domains are present. We solve this by intializing the forcewake
 * domains based on the full engine mask in the platform capabilities before
 * calling this function and pruning the domains for fused-off engines
 * afterwards.
 */
static intel_engine_mask_t init_engine_mask(struct intel_gt *gt)
{
	struct intel_gt_info *info = &gt->info;

	GEM_BUG_ON(!info->engine_mask);

	engine_mask_apply_media_fuses(gt);
	engine_mask_apply_compute_fuses(gt);

	/*
	 * The only use of the GSC CS is to load and communicate with the GSC
	 * FW, so we have no use for it if we don't have the FW.
	 *
	 * IMPORTANT: in cases where we don't have the GSC FW, we have a
	 * catch-22 situation that breaks media C6 due to 2 requirements:
	 * 1) once turned on, the GSC power well will not go to sleep unless the
	 *    GSC FW is loaded.
	 * 2) to enable idling (which is required for media C6) we need to
	 *    initialize the IDLE_MSG register for the GSC CS and do at least 1
	 *    submission, which will wake up the GSC power well.
	 */
	if (__HAS_ENGINE(info->engine_mask, GSC0) && !intel_uc_wants_gsc_uc(&gt->uc)) {
		gt_notice(gt, "No GSC FW selected, disabling GSC CS and media C6\n");
		info->engine_mask &= ~BIT(GSC0);
	}

	/*
	 * Do not create the command streamer for CCS slices beyond the first.
	 * All the workload submitted to the first engine will be shared among
	 * all the slices.
	 *
	 * Once the user will be allowed to customize the CCS mode, then this
	 * check needs to be removed.
	 */
	if (IS_DG2(gt->i915)) {
		u8 first_ccs = __ffs(CCS_MASK(gt));

<<<<<<< HEAD
=======
		/*
		 * Store the number of active cslices before
		 * changing the CCS engine configuration
		 */
		gt->ccs.cslices = CCS_MASK(gt);

>>>>>>> 0c383648
		/* Mask off all the CCS engine */
		info->engine_mask &= ~GENMASK(CCS3, CCS0);
		/* Put back in the first CCS engine */
		info->engine_mask |= BIT(_CCS(first_ccs));
	}

	return info->engine_mask;
}

static void populate_logical_ids(struct intel_gt *gt, u8 *logical_ids,
				 u8 class, const u8 *map, u8 num_instances)
{
	int i, j;
	u8 current_logical_id = 0;

	for (j = 0; j < num_instances; ++j) {
		for (i = 0; i < ARRAY_SIZE(intel_engines); ++i) {
			if (!HAS_ENGINE(gt, i) ||
			    intel_engines[i].class != class)
				continue;

			if (intel_engines[i].instance == map[j]) {
				logical_ids[intel_engines[i].instance] =
					current_logical_id++;
				break;
			}
		}
	}
}

static void setup_logical_ids(struct intel_gt *gt, u8 *logical_ids, u8 class)
{
	/*
	 * Logical to physical mapping is needed for proper support
	 * to split-frame feature.
	 */
	if (MEDIA_VER(gt->i915) >= 11 && class == VIDEO_DECODE_CLASS) {
		const u8 map[] = { 0, 2, 4, 6, 1, 3, 5, 7 };

		populate_logical_ids(gt, logical_ids, class,
				     map, ARRAY_SIZE(map));
	} else {
		int i;
		u8 map[MAX_ENGINE_INSTANCE + 1];

		for (i = 0; i < MAX_ENGINE_INSTANCE + 1; ++i)
			map[i] = i;
		populate_logical_ids(gt, logical_ids, class,
				     map, ARRAY_SIZE(map));
	}
}

/**
 * intel_engines_init_mmio() - allocate and prepare the Engine Command Streamers
 * @gt: pointer to struct intel_gt
 *
 * Return: non-zero if the initialization failed.
 */
int intel_engines_init_mmio(struct intel_gt *gt)
{
	struct drm_i915_private *i915 = gt->i915;
	const unsigned int engine_mask = init_engine_mask(gt);
	unsigned int mask = 0;
	unsigned int i, class;
	u8 logical_ids[MAX_ENGINE_INSTANCE + 1];
	int err;

	drm_WARN_ON(&i915->drm, engine_mask == 0);
	drm_WARN_ON(&i915->drm, engine_mask &
		    GENMASK(BITS_PER_TYPE(mask) - 1, I915_NUM_ENGINES));

	if (i915_inject_probe_failure(i915))
		return -ENODEV;

	for (class = 0; class < MAX_ENGINE_CLASS + 1; ++class) {
		setup_logical_ids(gt, logical_ids, class);

		for (i = 0; i < ARRAY_SIZE(intel_engines); ++i) {
			u8 instance = intel_engines[i].instance;

			if (intel_engines[i].class != class ||
			    !HAS_ENGINE(gt, i))
				continue;

			err = intel_engine_setup(gt, i,
						 logical_ids[instance]);
			if (err)
				goto cleanup;

			mask |= BIT(i);
		}
	}

	/*
	 * Catch failures to update intel_engines table when the new engines
	 * are added to the driver by a warning and disabling the forgotten
	 * engines.
	 */
	if (drm_WARN_ON(&i915->drm, mask != engine_mask))
		gt->info.engine_mask = mask;

	gt->info.num_engines = hweight32(mask);

	intel_gt_check_and_clear_faults(gt);

	intel_setup_engine_capabilities(gt);

	intel_uncore_prune_engine_fw_domains(gt->uncore, gt);

	return 0;

cleanup:
	intel_engines_free(gt);
	return err;
}

void intel_engine_init_execlists(struct intel_engine_cs *engine)
{
	struct intel_engine_execlists * const execlists = &engine->execlists;

	execlists->port_mask = 1;
	GEM_BUG_ON(!is_power_of_2(execlists_num_ports(execlists)));
	GEM_BUG_ON(execlists_num_ports(execlists) > EXECLIST_MAX_PORTS);

	memset(execlists->pending, 0, sizeof(execlists->pending));
	execlists->active =
		memset(execlists->inflight, 0, sizeof(execlists->inflight));
}

static void cleanup_status_page(struct intel_engine_cs *engine)
{
	struct i915_vma *vma;

	/* Prevent writes into HWSP after returning the page to the system */
	intel_engine_set_hwsp_writemask(engine, ~0u);

	vma = fetch_and_zero(&engine->status_page.vma);
	if (!vma)
		return;

	if (!HWS_NEEDS_PHYSICAL(engine->i915))
		i915_vma_unpin(vma);

	i915_gem_object_unpin_map(vma->obj);
	i915_gem_object_put(vma->obj);
}

static int pin_ggtt_status_page(struct intel_engine_cs *engine,
				struct i915_gem_ww_ctx *ww,
				struct i915_vma *vma)
{
	unsigned int flags;

	if (!HAS_LLC(engine->i915) && i915_ggtt_has_aperture(engine->gt->ggtt))
		/*
		 * On g33, we cannot place HWS above 256MiB, so
		 * restrict its pinning to the low mappable arena.
		 * Though this restriction is not documented for
		 * gen4, gen5, or byt, they also behave similarly
		 * and hang if the HWS is placed at the top of the
		 * GTT. To generalise, it appears that all !llc
		 * platforms have issues with us placing the HWS
		 * above the mappable region (even though we never
		 * actually map it).
		 */
		flags = PIN_MAPPABLE;
	else
		flags = PIN_HIGH;

	return i915_ggtt_pin(vma, ww, 0, flags);
}

static int init_status_page(struct intel_engine_cs *engine)
{
	struct drm_i915_gem_object *obj;
	struct i915_gem_ww_ctx ww;
	struct i915_vma *vma;
	void *vaddr;
	int ret;

	INIT_LIST_HEAD(&engine->status_page.timelines);

	/*
	 * Though the HWS register does support 36bit addresses, historically
	 * we have had hangs and corruption reported due to wild writes if
	 * the HWS is placed above 4G. We only allow objects to be allocated
	 * in GFP_DMA32 for i965, and no earlier physical address users had
	 * access to more than 4G.
	 */
	obj = i915_gem_object_create_internal(engine->i915, PAGE_SIZE);
	if (IS_ERR(obj)) {
		gt_err(engine->gt, "Failed to allocate status page\n");
		return PTR_ERR(obj);
	}

	i915_gem_object_set_cache_coherency(obj, I915_CACHE_LLC);

	vma = i915_vma_instance(obj, &engine->gt->ggtt->vm, NULL);
	if (IS_ERR(vma)) {
		ret = PTR_ERR(vma);
		goto err_put;
	}

	i915_gem_ww_ctx_init(&ww, true);
retry:
	ret = i915_gem_object_lock(obj, &ww);
	if (!ret && !HWS_NEEDS_PHYSICAL(engine->i915))
		ret = pin_ggtt_status_page(engine, &ww, vma);
	if (ret)
		goto err;

	vaddr = i915_gem_object_pin_map(obj, I915_MAP_WB);
	if (IS_ERR(vaddr)) {
		ret = PTR_ERR(vaddr);
		goto err_unpin;
	}

	engine->status_page.addr = memset(vaddr, 0, PAGE_SIZE);
	engine->status_page.vma = vma;

err_unpin:
	if (ret)
		i915_vma_unpin(vma);
err:
	if (ret == -EDEADLK) {
		ret = i915_gem_ww_ctx_backoff(&ww);
		if (!ret)
			goto retry;
	}
	i915_gem_ww_ctx_fini(&ww);
err_put:
	if (ret)
		i915_gem_object_put(obj);
	return ret;
}

static int intel_engine_init_tlb_invalidation(struct intel_engine_cs *engine)
{
	static const union intel_engine_tlb_inv_reg gen8_regs[] = {
		[RENDER_CLASS].reg		= GEN8_RTCR,
		[VIDEO_DECODE_CLASS].reg	= GEN8_M1TCR, /* , GEN8_M2TCR */
		[VIDEO_ENHANCEMENT_CLASS].reg	= GEN8_VTCR,
		[COPY_ENGINE_CLASS].reg		= GEN8_BTCR,
	};
	static const union intel_engine_tlb_inv_reg gen12_regs[] = {
		[RENDER_CLASS].reg		= GEN12_GFX_TLB_INV_CR,
		[VIDEO_DECODE_CLASS].reg	= GEN12_VD_TLB_INV_CR,
		[VIDEO_ENHANCEMENT_CLASS].reg	= GEN12_VE_TLB_INV_CR,
		[COPY_ENGINE_CLASS].reg		= GEN12_BLT_TLB_INV_CR,
		[COMPUTE_CLASS].reg		= GEN12_COMPCTX_TLB_INV_CR,
	};
	static const union intel_engine_tlb_inv_reg xehp_regs[] = {
		[RENDER_CLASS].mcr_reg		  = XEHP_GFX_TLB_INV_CR,
		[VIDEO_DECODE_CLASS].mcr_reg	  = XEHP_VD_TLB_INV_CR,
		[VIDEO_ENHANCEMENT_CLASS].mcr_reg = XEHP_VE_TLB_INV_CR,
		[COPY_ENGINE_CLASS].mcr_reg	  = XEHP_BLT_TLB_INV_CR,
		[COMPUTE_CLASS].mcr_reg		  = XEHP_COMPCTX_TLB_INV_CR,
	};
	static const union intel_engine_tlb_inv_reg xelpmp_regs[] = {
		[VIDEO_DECODE_CLASS].reg	  = GEN12_VD_TLB_INV_CR,
		[VIDEO_ENHANCEMENT_CLASS].reg     = GEN12_VE_TLB_INV_CR,
		[OTHER_CLASS].reg		  = XELPMP_GSC_TLB_INV_CR,
	};
	struct drm_i915_private *i915 = engine->i915;
	const unsigned int instance = engine->instance;
	const unsigned int class = engine->class;
	const union intel_engine_tlb_inv_reg *regs;
	union intel_engine_tlb_inv_reg reg;
	unsigned int num = 0;
	u32 val;

	/*
	 * New platforms should not be added with catch-all-newer (>=)
	 * condition so that any later platform added triggers the below warning
	 * and in turn mandates a human cross-check of whether the invalidation
	 * flows have compatible semantics.
	 *
	 * For instance with the 11.00 -> 12.00 transition three out of five
	 * respective engine registers were moved to masked type. Then after the
	 * 12.00 -> 12.50 transition multi cast handling is required too.
	 */

	if (engine->gt->type == GT_MEDIA) {
		if (MEDIA_VER_FULL(i915) == IP_VER(13, 0)) {
			regs = xelpmp_regs;
			num = ARRAY_SIZE(xelpmp_regs);
		}
	} else {
		if (GRAPHICS_VER_FULL(i915) == IP_VER(12, 74) ||
		    GRAPHICS_VER_FULL(i915) == IP_VER(12, 71) ||
		    GRAPHICS_VER_FULL(i915) == IP_VER(12, 70) ||
		    GRAPHICS_VER_FULL(i915) == IP_VER(12, 55)) {
			regs = xehp_regs;
			num = ARRAY_SIZE(xehp_regs);
		} else if (GRAPHICS_VER_FULL(i915) == IP_VER(12, 0) ||
			   GRAPHICS_VER_FULL(i915) == IP_VER(12, 10)) {
			regs = gen12_regs;
			num = ARRAY_SIZE(gen12_regs);
		} else if (GRAPHICS_VER(i915) >= 8 && GRAPHICS_VER(i915) <= 11) {
			regs = gen8_regs;
			num = ARRAY_SIZE(gen8_regs);
		} else if (GRAPHICS_VER(i915) < 8) {
			return 0;
		}
	}

	if (gt_WARN_ONCE(engine->gt, !num,
			 "Platform does not implement TLB invalidation!"))
		return -ENODEV;

	if (gt_WARN_ON_ONCE(engine->gt,
			    class >= num ||
			    (!regs[class].reg.reg &&
			     !regs[class].mcr_reg.reg)))
		return -ERANGE;

	reg = regs[class];

	if (regs == xelpmp_regs && class == OTHER_CLASS) {
		/*
		 * There's only a single GSC instance, but it uses register bit
		 * 1 instead of either 0 or OTHER_GSC_INSTANCE.
		 */
		GEM_WARN_ON(instance != OTHER_GSC_INSTANCE);
		val = 1;
	} else if (regs == gen8_regs && class == VIDEO_DECODE_CLASS && instance == 1) {
		reg.reg = GEN8_M2TCR;
		val = 0;
	} else {
		val = instance;
	}

	val = BIT(val);

	engine->tlb_inv.mcr = regs == xehp_regs;
	engine->tlb_inv.reg = reg;
	engine->tlb_inv.done = val;

	if (GRAPHICS_VER(i915) >= 12 &&
	    (engine->class == VIDEO_DECODE_CLASS ||
	     engine->class == VIDEO_ENHANCEMENT_CLASS ||
	     engine->class == COMPUTE_CLASS ||
	     engine->class == OTHER_CLASS))
		engine->tlb_inv.request = _MASKED_BIT_ENABLE(val);
	else
		engine->tlb_inv.request = val;

	return 0;
}

static int engine_setup_common(struct intel_engine_cs *engine)
{
	int err;

	init_llist_head(&engine->barrier_tasks);

	err = intel_engine_init_tlb_invalidation(engine);
	if (err)
		return err;

	err = init_status_page(engine);
	if (err)
		return err;

	engine->breadcrumbs = intel_breadcrumbs_create(engine);
	if (!engine->breadcrumbs) {
		err = -ENOMEM;
		goto err_status;
	}

	engine->sched_engine = i915_sched_engine_create(ENGINE_PHYSICAL);
	if (!engine->sched_engine) {
		err = -ENOMEM;
		goto err_sched_engine;
	}
	engine->sched_engine->private_data = engine;

	err = intel_engine_init_cmd_parser(engine);
	if (err)
		goto err_cmd_parser;

	intel_engine_init_execlists(engine);
	intel_engine_init__pm(engine);
	intel_engine_init_retire(engine);

	/* Use the whole device by default */
	engine->sseu =
		intel_sseu_from_device_info(&engine->gt->info.sseu);

	intel_engine_init_workarounds(engine);
	intel_engine_init_whitelist(engine);
	intel_engine_init_ctx_wa(engine);

	if (GRAPHICS_VER(engine->i915) >= 12)
		engine->flags |= I915_ENGINE_HAS_RELATIVE_MMIO;

	return 0;

err_cmd_parser:
	i915_sched_engine_put(engine->sched_engine);
err_sched_engine:
	intel_breadcrumbs_put(engine->breadcrumbs);
err_status:
	cleanup_status_page(engine);
	return err;
}

struct measure_breadcrumb {
	struct i915_request rq;
	struct intel_ring ring;
	u32 cs[2048];
};

static int measure_breadcrumb_dw(struct intel_context *ce)
{
	struct intel_engine_cs *engine = ce->engine;
	struct measure_breadcrumb *frame;
	int dw;

	GEM_BUG_ON(!engine->gt->scratch);

	frame = kzalloc(sizeof(*frame), GFP_KERNEL);
	if (!frame)
		return -ENOMEM;

	frame->rq.i915 = engine->i915;
	frame->rq.engine = engine;
	frame->rq.context = ce;
	rcu_assign_pointer(frame->rq.timeline, ce->timeline);
	frame->rq.hwsp_seqno = ce->timeline->hwsp_seqno;

	frame->ring.vaddr = frame->cs;
	frame->ring.size = sizeof(frame->cs);
	frame->ring.wrap =
		BITS_PER_TYPE(frame->ring.size) - ilog2(frame->ring.size);
	frame->ring.effective_size = frame->ring.size;
	intel_ring_update_space(&frame->ring);
	frame->rq.ring = &frame->ring;

	mutex_lock(&ce->timeline->mutex);
	spin_lock_irq(&engine->sched_engine->lock);

	dw = engine->emit_fini_breadcrumb(&frame->rq, frame->cs) - frame->cs;

	spin_unlock_irq(&engine->sched_engine->lock);
	mutex_unlock(&ce->timeline->mutex);

	GEM_BUG_ON(dw & 1); /* RING_TAIL must be qword aligned */

	kfree(frame);
	return dw;
}

struct intel_context *
intel_engine_create_pinned_context(struct intel_engine_cs *engine,
				   struct i915_address_space *vm,
				   unsigned int ring_size,
				   unsigned int hwsp,
				   struct lock_class_key *key,
				   const char *name)
{
	struct intel_context *ce;
	int err;

	ce = intel_context_create(engine);
	if (IS_ERR(ce))
		return ce;

	__set_bit(CONTEXT_BARRIER_BIT, &ce->flags);
	ce->timeline = page_pack_bits(NULL, hwsp);
	ce->ring = NULL;
	ce->ring_size = ring_size;

	i915_vm_put(ce->vm);
	ce->vm = i915_vm_get(vm);

	err = intel_context_pin(ce); /* perma-pin so it is always available */
	if (err) {
		intel_context_put(ce);
		return ERR_PTR(err);
	}

	list_add_tail(&ce->pinned_contexts_link, &engine->pinned_contexts_list);

	/*
	 * Give our perma-pinned kernel timelines a separate lockdep class,
	 * so that we can use them from within the normal user timelines
	 * should we need to inject GPU operations during their request
	 * construction.
	 */
	lockdep_set_class_and_name(&ce->timeline->mutex, key, name);

	return ce;
}

void intel_engine_destroy_pinned_context(struct intel_context *ce)
{
	struct intel_engine_cs *engine = ce->engine;
	struct i915_vma *hwsp = engine->status_page.vma;

	GEM_BUG_ON(ce->timeline->hwsp_ggtt != hwsp);

	mutex_lock(&hwsp->vm->mutex);
	list_del(&ce->timeline->engine_link);
	mutex_unlock(&hwsp->vm->mutex);

	list_del(&ce->pinned_contexts_link);
	intel_context_unpin(ce);
	intel_context_put(ce);
}

static struct intel_context *
create_ggtt_bind_context(struct intel_engine_cs *engine)
{
	static struct lock_class_key kernel;

	/*
	 * MI_UPDATE_GTT can insert up to 511 PTE entries and there could be multiple
	 * bind requets at a time so get a bigger ring.
	 */
	return intel_engine_create_pinned_context(engine, engine->gt->vm, SZ_512K,
						  I915_GEM_HWS_GGTT_BIND_ADDR,
						  &kernel, "ggtt_bind_context");
}

static struct intel_context *
create_kernel_context(struct intel_engine_cs *engine)
{
	static struct lock_class_key kernel;

	return intel_engine_create_pinned_context(engine, engine->gt->vm, SZ_4K,
						  I915_GEM_HWS_SEQNO_ADDR,
						  &kernel, "kernel_context");
}

/*
 * engine_init_common - initialize engine state which might require hw access
 * @engine: Engine to initialize.
 *
 * Initializes @engine@ structure members shared between legacy and execlists
 * submission modes which do require hardware access.
 *
 * Typcally done at later stages of submission mode specific engine setup.
 *
 * Returns zero on success or an error code on failure.
 */
static int engine_init_common(struct intel_engine_cs *engine)
{
	struct intel_context *ce, *bce = NULL;
	int ret;

	engine->set_default_submission(engine);

	/*
	 * We may need to do things with the shrinker which
	 * require us to immediately switch back to the default
	 * context. This can cause a problem as pinning the
	 * default context also requires GTT space which may not
	 * be available. To avoid this we always pin the default
	 * context.
	 */
	ce = create_kernel_context(engine);
	if (IS_ERR(ce))
		return PTR_ERR(ce);
	/*
	 * Create a separate pinned context for GGTT update with blitter engine
	 * if a platform require such service. MI_UPDATE_GTT works on other
	 * engines as well but BCS should be less busy engine so pick that for
	 * GGTT updates.
	 */
	if (i915_ggtt_require_binder(engine->i915) && engine->id == BCS0) {
		bce = create_ggtt_bind_context(engine);
		if (IS_ERR(bce)) {
			ret = PTR_ERR(bce);
			goto err_ce_context;
		}
	}

	ret = measure_breadcrumb_dw(ce);
	if (ret < 0)
		goto err_bce_context;

	engine->emit_fini_breadcrumb_dw = ret;
	engine->kernel_context = ce;
	engine->bind_context = bce;

	return 0;

err_bce_context:
	if (bce)
		intel_engine_destroy_pinned_context(bce);
err_ce_context:
	intel_engine_destroy_pinned_context(ce);
	return ret;
}

int intel_engines_init(struct intel_gt *gt)
{
	int (*setup)(struct intel_engine_cs *engine);
	struct intel_engine_cs *engine;
	enum intel_engine_id id;
	int err;

	if (intel_uc_uses_guc_submission(&gt->uc)) {
		gt->submission_method = INTEL_SUBMISSION_GUC;
		setup = intel_guc_submission_setup;
	} else if (HAS_EXECLISTS(gt->i915)) {
		gt->submission_method = INTEL_SUBMISSION_ELSP;
		setup = intel_execlists_submission_setup;
	} else {
		gt->submission_method = INTEL_SUBMISSION_RING;
		setup = intel_ring_submission_setup;
	}

	for_each_engine(engine, gt, id) {
		err = engine_setup_common(engine);
		if (err)
			return err;

		err = setup(engine);
		if (err) {
			intel_engine_cleanup_common(engine);
			return err;
		}

		/* The backend should now be responsible for cleanup */
		GEM_BUG_ON(engine->release == NULL);

		err = engine_init_common(engine);
		if (err)
			return err;

		intel_engine_add_user(engine);
	}

	return 0;
}

/**
 * intel_engine_cleanup_common - cleans up the engine state created by
 *                                the common initiailizers.
 * @engine: Engine to cleanup.
 *
 * This cleans up everything created by the common helpers.
 */
void intel_engine_cleanup_common(struct intel_engine_cs *engine)
{
	GEM_BUG_ON(!list_empty(&engine->sched_engine->requests));

	i915_sched_engine_put(engine->sched_engine);
	intel_breadcrumbs_put(engine->breadcrumbs);

	intel_engine_fini_retire(engine);
	intel_engine_cleanup_cmd_parser(engine);

	if (engine->default_state)
		fput(engine->default_state);

	if (engine->kernel_context)
		intel_engine_destroy_pinned_context(engine->kernel_context);

	if (engine->bind_context)
		intel_engine_destroy_pinned_context(engine->bind_context);


	GEM_BUG_ON(!llist_empty(&engine->barrier_tasks));
	cleanup_status_page(engine);

	intel_wa_list_free(&engine->ctx_wa_list);
	intel_wa_list_free(&engine->wa_list);
	intel_wa_list_free(&engine->whitelist);
}

/**
 * intel_engine_resume - re-initializes the HW state of the engine
 * @engine: Engine to resume.
 *
 * Returns zero on success or an error code on failure.
 */
int intel_engine_resume(struct intel_engine_cs *engine)
{
	intel_engine_apply_workarounds(engine);
	intel_engine_apply_whitelist(engine);

	return engine->resume(engine);
}

u64 intel_engine_get_active_head(const struct intel_engine_cs *engine)
{
	struct drm_i915_private *i915 = engine->i915;

	u64 acthd;

	if (GRAPHICS_VER(i915) >= 8)
		acthd = ENGINE_READ64(engine, RING_ACTHD, RING_ACTHD_UDW);
	else if (GRAPHICS_VER(i915) >= 4)
		acthd = ENGINE_READ(engine, RING_ACTHD);
	else
		acthd = ENGINE_READ(engine, ACTHD);

	return acthd;
}

u64 intel_engine_get_last_batch_head(const struct intel_engine_cs *engine)
{
	u64 bbaddr;

	if (GRAPHICS_VER(engine->i915) >= 8)
		bbaddr = ENGINE_READ64(engine, RING_BBADDR, RING_BBADDR_UDW);
	else
		bbaddr = ENGINE_READ(engine, RING_BBADDR);

	return bbaddr;
}

static unsigned long stop_timeout(const struct intel_engine_cs *engine)
{
	if (in_atomic() || irqs_disabled()) /* inside atomic preempt-reset? */
		return 0;

	/*
	 * If we are doing a normal GPU reset, we can take our time and allow
	 * the engine to quiesce. We've stopped submission to the engine, and
	 * if we wait long enough an innocent context should complete and
	 * leave the engine idle. So they should not be caught unaware by
	 * the forthcoming GPU reset (which usually follows the stop_cs)!
	 */
	return READ_ONCE(engine->props.stop_timeout_ms);
}

static int __intel_engine_stop_cs(struct intel_engine_cs *engine,
				  int fast_timeout_us,
				  int slow_timeout_ms)
{
	struct intel_uncore *uncore = engine->uncore;
	const i915_reg_t mode = RING_MI_MODE(engine->mmio_base);
	int err;

	intel_uncore_write_fw(uncore, mode, _MASKED_BIT_ENABLE(STOP_RING));

	/*
	 * Wa_22011802037: Prior to doing a reset, ensure CS is
	 * stopped, set ring stop bit and prefetch disable bit to halt CS
	 */
	if (intel_engine_reset_needs_wa_22011802037(engine->gt))
		intel_uncore_write_fw(uncore, RING_MODE_GEN7(engine->mmio_base),
				      _MASKED_BIT_ENABLE(GEN12_GFX_PREFETCH_DISABLE));

	err = __intel_wait_for_register_fw(engine->uncore, mode,
					   MODE_IDLE, MODE_IDLE,
					   fast_timeout_us,
					   slow_timeout_ms,
					   NULL);

	/* A final mmio read to let GPU writes be hopefully flushed to memory */
	intel_uncore_posting_read_fw(uncore, mode);
	return err;
}

int intel_engine_stop_cs(struct intel_engine_cs *engine)
{
	int err = 0;

	if (GRAPHICS_VER(engine->i915) < 3)
		return -ENODEV;

	ENGINE_TRACE(engine, "\n");
	/*
	 * TODO: Find out why occasionally stopping the CS times out. Seen
	 * especially with gem_eio tests.
	 *
	 * Occasionally trying to stop the cs times out, but does not adversely
	 * affect functionality. The timeout is set as a config parameter that
	 * defaults to 100ms. In most cases the follow up operation is to wait
	 * for pending MI_FORCE_WAKES. The assumption is that this timeout is
	 * sufficient for any pending MI_FORCEWAKEs to complete. Once root
	 * caused, the caller must check and handle the return from this
	 * function.
	 */
	if (__intel_engine_stop_cs(engine, 1000, stop_timeout(engine))) {
		ENGINE_TRACE(engine,
			     "timed out on STOP_RING -> IDLE; HEAD:%04x, TAIL:%04x\n",
			     ENGINE_READ_FW(engine, RING_HEAD) & HEAD_ADDR,
			     ENGINE_READ_FW(engine, RING_TAIL) & TAIL_ADDR);

		/*
		 * Sometimes we observe that the idle flag is not
		 * set even though the ring is empty. So double
		 * check before giving up.
		 */
		if ((ENGINE_READ_FW(engine, RING_HEAD) & HEAD_ADDR) !=
		    (ENGINE_READ_FW(engine, RING_TAIL) & TAIL_ADDR))
			err = -ETIMEDOUT;
	}

	return err;
}

void intel_engine_cancel_stop_cs(struct intel_engine_cs *engine)
{
	ENGINE_TRACE(engine, "\n");

	ENGINE_WRITE_FW(engine, RING_MI_MODE, _MASKED_BIT_DISABLE(STOP_RING));
}

static u32 __cs_pending_mi_force_wakes(struct intel_engine_cs *engine)
{
	static const i915_reg_t _reg[I915_NUM_ENGINES] = {
		[RCS0] = MSG_IDLE_CS,
		[BCS0] = MSG_IDLE_BCS,
		[VCS0] = MSG_IDLE_VCS0,
		[VCS1] = MSG_IDLE_VCS1,
		[VCS2] = MSG_IDLE_VCS2,
		[VCS3] = MSG_IDLE_VCS3,
		[VCS4] = MSG_IDLE_VCS4,
		[VCS5] = MSG_IDLE_VCS5,
		[VCS6] = MSG_IDLE_VCS6,
		[VCS7] = MSG_IDLE_VCS7,
		[VECS0] = MSG_IDLE_VECS0,
		[VECS1] = MSG_IDLE_VECS1,
		[VECS2] = MSG_IDLE_VECS2,
		[VECS3] = MSG_IDLE_VECS3,
		[CCS0] = MSG_IDLE_CS,
		[CCS1] = MSG_IDLE_CS,
		[CCS2] = MSG_IDLE_CS,
		[CCS3] = MSG_IDLE_CS,
	};
	u32 val;

	if (!_reg[engine->id].reg)
		return 0;

	val = intel_uncore_read(engine->uncore, _reg[engine->id]);

	/* bits[29:25] & bits[13:9] >> shift */
	return (val & (val >> 16) & MSG_IDLE_FW_MASK) >> MSG_IDLE_FW_SHIFT;
}

static void __gpm_wait_for_fw_complete(struct intel_gt *gt, u32 fw_mask)
{
	int ret;

	/* Ensure GPM receives fw up/down after CS is stopped */
	udelay(1);

	/* Wait for forcewake request to complete in GPM */
	ret =  __intel_wait_for_register_fw(gt->uncore,
					    GEN9_PWRGT_DOMAIN_STATUS,
					    fw_mask, fw_mask, 5000, 0, NULL);

	/* Ensure CS receives fw ack from GPM */
	udelay(1);

	if (ret)
		GT_TRACE(gt, "Failed to complete pending forcewake %d\n", ret);
}

/*
 * Wa_22011802037:gen12: In addition to stopping the cs, we need to wait for any
 * pending MI_FORCE_WAKEUP requests that the CS has initiated to complete. The
 * pending status is indicated by bits[13:9] (masked by bits[29:25]) in the
 * MSG_IDLE register. There's one MSG_IDLE register per reset domain. Since we
 * are concerned only with the gt reset here, we use a logical OR of pending
 * forcewakeups from all reset domains and then wait for them to complete by
 * querying PWRGT_DOMAIN_STATUS.
 */
void intel_engine_wait_for_pending_mi_fw(struct intel_engine_cs *engine)
{
	u32 fw_pending = __cs_pending_mi_force_wakes(engine);

	if (fw_pending)
		__gpm_wait_for_fw_complete(engine->gt, fw_pending);
}

/* NB: please notice the memset */
void intel_engine_get_instdone(const struct intel_engine_cs *engine,
			       struct intel_instdone *instdone)
{
	struct drm_i915_private *i915 = engine->i915;
	struct intel_uncore *uncore = engine->uncore;
	u32 mmio_base = engine->mmio_base;
	int slice;
	int subslice;
	int iter;

	memset(instdone, 0, sizeof(*instdone));

	if (GRAPHICS_VER(i915) >= 8) {
		instdone->instdone =
			intel_uncore_read(uncore, RING_INSTDONE(mmio_base));

		if (engine->id != RCS0)
			return;

		instdone->slice_common =
			intel_uncore_read(uncore, GEN7_SC_INSTDONE);
		if (GRAPHICS_VER(i915) >= 12) {
			instdone->slice_common_extra[0] =
				intel_uncore_read(uncore, GEN12_SC_INSTDONE_EXTRA);
			instdone->slice_common_extra[1] =
				intel_uncore_read(uncore, GEN12_SC_INSTDONE_EXTRA2);
		}

		for_each_ss_steering(iter, engine->gt, slice, subslice) {
			instdone->sampler[slice][subslice] =
				intel_gt_mcr_read(engine->gt,
						  GEN8_SAMPLER_INSTDONE,
						  slice, subslice);
			instdone->row[slice][subslice] =
				intel_gt_mcr_read(engine->gt,
						  GEN8_ROW_INSTDONE,
						  slice, subslice);
		}

		if (GRAPHICS_VER_FULL(i915) >= IP_VER(12, 55)) {
			for_each_ss_steering(iter, engine->gt, slice, subslice)
				instdone->geom_svg[slice][subslice] =
					intel_gt_mcr_read(engine->gt,
							  XEHPG_INSTDONE_GEOM_SVG,
							  slice, subslice);
		}
	} else if (GRAPHICS_VER(i915) >= 7) {
		instdone->instdone =
			intel_uncore_read(uncore, RING_INSTDONE(mmio_base));

		if (engine->id != RCS0)
			return;

		instdone->slice_common =
			intel_uncore_read(uncore, GEN7_SC_INSTDONE);
		instdone->sampler[0][0] =
			intel_uncore_read(uncore, GEN7_SAMPLER_INSTDONE);
		instdone->row[0][0] =
			intel_uncore_read(uncore, GEN7_ROW_INSTDONE);
	} else if (GRAPHICS_VER(i915) >= 4) {
		instdone->instdone =
			intel_uncore_read(uncore, RING_INSTDONE(mmio_base));
		if (engine->id == RCS0)
			/* HACK: Using the wrong struct member */
			instdone->slice_common =
				intel_uncore_read(uncore, GEN4_INSTDONE1);
	} else {
		instdone->instdone = intel_uncore_read(uncore, GEN2_INSTDONE);
	}
}

static bool ring_is_idle(struct intel_engine_cs *engine)
{
	bool idle = true;

	if (I915_SELFTEST_ONLY(!engine->mmio_base))
		return true;

	if (!intel_engine_pm_get_if_awake(engine))
		return true;

	/* First check that no commands are left in the ring */
	if ((ENGINE_READ(engine, RING_HEAD) & HEAD_ADDR) !=
	    (ENGINE_READ(engine, RING_TAIL) & TAIL_ADDR))
		idle = false;

	/* No bit for gen2, so assume the CS parser is idle */
	if (GRAPHICS_VER(engine->i915) > 2 &&
	    !(ENGINE_READ(engine, RING_MI_MODE) & MODE_IDLE))
		idle = false;

	intel_engine_pm_put(engine);

	return idle;
}

void __intel_engine_flush_submission(struct intel_engine_cs *engine, bool sync)
{
	struct tasklet_struct *t = &engine->sched_engine->tasklet;

	if (!t->callback)
		return;

	local_bh_disable();
	if (tasklet_trylock(t)) {
		/* Must wait for any GPU reset in progress. */
		if (__tasklet_is_enabled(t))
			t->callback(t);
		tasklet_unlock(t);
	}
	local_bh_enable();

	/* Synchronise and wait for the tasklet on another CPU */
	if (sync)
		tasklet_unlock_wait(t);
}

/**
 * intel_engine_is_idle() - Report if the engine has finished process all work
 * @engine: the intel_engine_cs
 *
 * Return true if there are no requests pending, nothing left to be submitted
 * to hardware, and that the engine is idle.
 */
bool intel_engine_is_idle(struct intel_engine_cs *engine)
{
	/* More white lies, if wedged, hw state is inconsistent */
	if (intel_gt_is_wedged(engine->gt))
		return true;

	if (!intel_engine_pm_is_awake(engine))
		return true;

	/* Waiting to drain ELSP? */
	intel_synchronize_hardirq(engine->i915);
	intel_engine_flush_submission(engine);

	/* ELSP is empty, but there are ready requests? E.g. after reset */
	if (!i915_sched_engine_is_empty(engine->sched_engine))
		return false;

	/* Ring stopped? */
	return ring_is_idle(engine);
}

bool intel_engines_are_idle(struct intel_gt *gt)
{
	struct intel_engine_cs *engine;
	enum intel_engine_id id;

	/*
	 * If the driver is wedged, HW state may be very inconsistent and
	 * report that it is still busy, even though we have stopped using it.
	 */
	if (intel_gt_is_wedged(gt))
		return true;

	/* Already parked (and passed an idleness test); must still be idle */
	if (!READ_ONCE(gt->awake))
		return true;

	for_each_engine(engine, gt, id) {
		if (!intel_engine_is_idle(engine))
			return false;
	}

	return true;
}

bool intel_engine_irq_enable(struct intel_engine_cs *engine)
{
	if (!engine->irq_enable)
		return false;

	/* Caller disables interrupts */
	spin_lock(engine->gt->irq_lock);
	engine->irq_enable(engine);
	spin_unlock(engine->gt->irq_lock);

	return true;
}

void intel_engine_irq_disable(struct intel_engine_cs *engine)
{
	if (!engine->irq_disable)
		return;

	/* Caller disables interrupts */
	spin_lock(engine->gt->irq_lock);
	engine->irq_disable(engine);
	spin_unlock(engine->gt->irq_lock);
}

void intel_engines_reset_default_submission(struct intel_gt *gt)
{
	struct intel_engine_cs *engine;
	enum intel_engine_id id;

	for_each_engine(engine, gt, id) {
		if (engine->sanitize)
			engine->sanitize(engine);

		engine->set_default_submission(engine);
	}
}

bool intel_engine_can_store_dword(struct intel_engine_cs *engine)
{
	switch (GRAPHICS_VER(engine->i915)) {
	case 2:
		return false; /* uses physical not virtual addresses */
	case 3:
		/* maybe only uses physical not virtual addresses */
		return !(IS_I915G(engine->i915) || IS_I915GM(engine->i915));
	case 4:
		return !IS_I965G(engine->i915); /* who knows! */
	case 6:
		return engine->class != VIDEO_DECODE_CLASS; /* b0rked */
	default:
		return true;
	}
}

static struct intel_timeline *get_timeline(struct i915_request *rq)
{
	struct intel_timeline *tl;

	/*
	 * Even though we are holding the engine->sched_engine->lock here, there
	 * is no control over the submission queue per-se and we are
	 * inspecting the active state at a random point in time, with an
	 * unknown queue. Play safe and make sure the timeline remains valid.
	 * (Only being used for pretty printing, one extra kref shouldn't
	 * cause a camel stampede!)
	 */
	rcu_read_lock();
	tl = rcu_dereference(rq->timeline);
	if (!kref_get_unless_zero(&tl->kref))
		tl = NULL;
	rcu_read_unlock();

	return tl;
}

static int print_ring(char *buf, int sz, struct i915_request *rq)
{
	int len = 0;

	if (!i915_request_signaled(rq)) {
		struct intel_timeline *tl = get_timeline(rq);

		len = scnprintf(buf, sz,
				"ring:{start:%08x, hwsp:%08x, seqno:%08x, runtime:%llums}, ",
				i915_ggtt_offset(rq->ring->vma),
				tl ? tl->hwsp_offset : 0,
				hwsp_seqno(rq),
				DIV_ROUND_CLOSEST_ULL(intel_context_get_total_runtime_ns(rq->context),
						      1000 * 1000));

		if (tl)
			intel_timeline_put(tl);
	}

	return len;
}

static void hexdump(struct drm_printer *m, const void *buf, size_t len)
{
	const size_t rowsize = 8 * sizeof(u32);
	const void *prev = NULL;
	bool skip = false;
	size_t pos;

	for (pos = 0; pos < len; pos += rowsize) {
		char line[128];

		if (prev && !memcmp(prev, buf + pos, rowsize)) {
			if (!skip) {
				drm_printf(m, "*\n");
				skip = true;
			}
			continue;
		}

		WARN_ON_ONCE(hex_dump_to_buffer(buf + pos, len - pos,
						rowsize, sizeof(u32),
						line, sizeof(line),
						false) >= sizeof(line));
		drm_printf(m, "[%04zx] %s\n", pos, line);

		prev = buf + pos;
		skip = false;
	}
}

static const char *repr_timer(const struct timer_list *t)
{
	if (!READ_ONCE(t->expires))
		return "inactive";

	if (timer_pending(t))
		return "active";

	return "expired";
}

static void intel_engine_print_registers(struct intel_engine_cs *engine,
					 struct drm_printer *m)
{
	struct drm_i915_private *i915 = engine->i915;
	struct intel_engine_execlists * const execlists = &engine->execlists;
	u64 addr;

	if (engine->id == RENDER_CLASS && IS_GRAPHICS_VER(i915, 4, 7))
		drm_printf(m, "\tCCID: 0x%08x\n", ENGINE_READ(engine, CCID));
	if (HAS_EXECLISTS(i915)) {
		drm_printf(m, "\tEL_STAT_HI: 0x%08x\n",
			   ENGINE_READ(engine, RING_EXECLIST_STATUS_HI));
		drm_printf(m, "\tEL_STAT_LO: 0x%08x\n",
			   ENGINE_READ(engine, RING_EXECLIST_STATUS_LO));
	}
	drm_printf(m, "\tRING_START: 0x%08x\n",
		   ENGINE_READ(engine, RING_START));
	drm_printf(m, "\tRING_HEAD:  0x%08x\n",
		   ENGINE_READ(engine, RING_HEAD) & HEAD_ADDR);
	drm_printf(m, "\tRING_TAIL:  0x%08x\n",
		   ENGINE_READ(engine, RING_TAIL) & TAIL_ADDR);
	drm_printf(m, "\tRING_CTL:   0x%08x%s\n",
		   ENGINE_READ(engine, RING_CTL),
		   ENGINE_READ(engine, RING_CTL) & (RING_WAIT | RING_WAIT_SEMAPHORE) ? " [waiting]" : "");
	if (GRAPHICS_VER(engine->i915) > 2) {
		drm_printf(m, "\tRING_MODE:  0x%08x%s\n",
			   ENGINE_READ(engine, RING_MI_MODE),
			   ENGINE_READ(engine, RING_MI_MODE) & (MODE_IDLE) ? " [idle]" : "");
	}

	if (GRAPHICS_VER(i915) >= 6) {
		drm_printf(m, "\tRING_IMR:   0x%08x\n",
			   ENGINE_READ(engine, RING_IMR));
		drm_printf(m, "\tRING_ESR:   0x%08x\n",
			   ENGINE_READ(engine, RING_ESR));
		drm_printf(m, "\tRING_EMR:   0x%08x\n",
			   ENGINE_READ(engine, RING_EMR));
		drm_printf(m, "\tRING_EIR:   0x%08x\n",
			   ENGINE_READ(engine, RING_EIR));
	}

	addr = intel_engine_get_active_head(engine);
	drm_printf(m, "\tACTHD:  0x%08x_%08x\n",
		   upper_32_bits(addr), lower_32_bits(addr));
	addr = intel_engine_get_last_batch_head(engine);
	drm_printf(m, "\tBBADDR: 0x%08x_%08x\n",
		   upper_32_bits(addr), lower_32_bits(addr));
	if (GRAPHICS_VER(i915) >= 8)
		addr = ENGINE_READ64(engine, RING_DMA_FADD, RING_DMA_FADD_UDW);
	else if (GRAPHICS_VER(i915) >= 4)
		addr = ENGINE_READ(engine, RING_DMA_FADD);
	else
		addr = ENGINE_READ(engine, DMA_FADD_I8XX);
	drm_printf(m, "\tDMA_FADDR: 0x%08x_%08x\n",
		   upper_32_bits(addr), lower_32_bits(addr));
	if (GRAPHICS_VER(i915) >= 4) {
		drm_printf(m, "\tIPEIR: 0x%08x\n",
			   ENGINE_READ(engine, RING_IPEIR));
		drm_printf(m, "\tIPEHR: 0x%08x\n",
			   ENGINE_READ(engine, RING_IPEHR));
	} else {
		drm_printf(m, "\tIPEIR: 0x%08x\n", ENGINE_READ(engine, IPEIR));
		drm_printf(m, "\tIPEHR: 0x%08x\n", ENGINE_READ(engine, IPEHR));
	}

	if (HAS_EXECLISTS(i915) && !intel_engine_uses_guc(engine)) {
		struct i915_request * const *port, *rq;
		const u32 *hws =
			&engine->status_page.addr[I915_HWS_CSB_BUF0_INDEX];
		const u8 num_entries = execlists->csb_size;
		unsigned int idx;
		u8 read, write;

		drm_printf(m, "\tExeclist tasklet queued? %s (%s), preempt? %s, timeslice? %s\n",
			   str_yes_no(test_bit(TASKLET_STATE_SCHED, &engine->sched_engine->tasklet.state)),
			   str_enabled_disabled(!atomic_read(&engine->sched_engine->tasklet.count)),
			   repr_timer(&engine->execlists.preempt),
			   repr_timer(&engine->execlists.timer));

		read = execlists->csb_head;
		write = READ_ONCE(*execlists->csb_write);

		drm_printf(m, "\tExeclist status: 0x%08x %08x; CSB read:%d, write:%d, entries:%d\n",
			   ENGINE_READ(engine, RING_EXECLIST_STATUS_LO),
			   ENGINE_READ(engine, RING_EXECLIST_STATUS_HI),
			   read, write, num_entries);

		if (read >= num_entries)
			read = 0;
		if (write >= num_entries)
			write = 0;
		if (read > write)
			write += num_entries;
		while (read < write) {
			idx = ++read % num_entries;
			drm_printf(m, "\tExeclist CSB[%d]: 0x%08x, context: %d\n",
				   idx, hws[idx * 2], hws[idx * 2 + 1]);
		}

		i915_sched_engine_active_lock_bh(engine->sched_engine);
		rcu_read_lock();
		for (port = execlists->active; (rq = *port); port++) {
			char hdr[160];
			int len;

			len = scnprintf(hdr, sizeof(hdr),
					"\t\tActive[%d]:  ccid:%08x%s%s, ",
					(int)(port - execlists->active),
					rq->context->lrc.ccid,
					intel_context_is_closed(rq->context) ? "!" : "",
					intel_context_is_banned(rq->context) ? "*" : "");
			len += print_ring(hdr + len, sizeof(hdr) - len, rq);
			scnprintf(hdr + len, sizeof(hdr) - len, "rq: ");
			i915_request_show(m, rq, hdr, 0);
		}
		for (port = execlists->pending; (rq = *port); port++) {
			char hdr[160];
			int len;

			len = scnprintf(hdr, sizeof(hdr),
					"\t\tPending[%d]: ccid:%08x%s%s, ",
					(int)(port - execlists->pending),
					rq->context->lrc.ccid,
					intel_context_is_closed(rq->context) ? "!" : "",
					intel_context_is_banned(rq->context) ? "*" : "");
			len += print_ring(hdr + len, sizeof(hdr) - len, rq);
			scnprintf(hdr + len, sizeof(hdr) - len, "rq: ");
			i915_request_show(m, rq, hdr, 0);
		}
		rcu_read_unlock();
		i915_sched_engine_active_unlock_bh(engine->sched_engine);
	} else if (GRAPHICS_VER(i915) > 6) {
		drm_printf(m, "\tPP_DIR_BASE: 0x%08x\n",
			   ENGINE_READ(engine, RING_PP_DIR_BASE));
		drm_printf(m, "\tPP_DIR_BASE_READ: 0x%08x\n",
			   ENGINE_READ(engine, RING_PP_DIR_BASE_READ));
		drm_printf(m, "\tPP_DIR_DCLV: 0x%08x\n",
			   ENGINE_READ(engine, RING_PP_DIR_DCLV));
	}
}

static void print_request_ring(struct drm_printer *m, struct i915_request *rq)
{
	struct i915_vma_resource *vma_res = rq->batch_res;
	void *ring;
	int size;

	drm_printf(m,
		   "[head %04x, postfix %04x, tail %04x, batch 0x%08x_%08x]:\n",
		   rq->head, rq->postfix, rq->tail,
		   vma_res ? upper_32_bits(vma_res->start) : ~0u,
		   vma_res ? lower_32_bits(vma_res->start) : ~0u);

	size = rq->tail - rq->head;
	if (rq->tail < rq->head)
		size += rq->ring->size;

	ring = kmalloc(size, GFP_ATOMIC);
	if (ring) {
		const void *vaddr = rq->ring->vaddr;
		unsigned int head = rq->head;
		unsigned int len = 0;

		if (rq->tail < head) {
			len = rq->ring->size - head;
			memcpy(ring, vaddr + head, len);
			head = 0;
		}
		memcpy(ring + len, vaddr + head, size - len);

		hexdump(m, ring, size);
		kfree(ring);
	}
}

static unsigned long read_ul(void *p, size_t x)
{
	return *(unsigned long *)(p + x);
}

static void print_properties(struct intel_engine_cs *engine,
			     struct drm_printer *m)
{
	static const struct pmap {
		size_t offset;
		const char *name;
	} props[] = {
#define P(x) { \
	.offset = offsetof(typeof(engine->props), x), \
	.name = #x \
}
		P(heartbeat_interval_ms),
		P(max_busywait_duration_ns),
		P(preempt_timeout_ms),
		P(stop_timeout_ms),
		P(timeslice_duration_ms),

		{},
#undef P
	};
	const struct pmap *p;

	drm_printf(m, "\tProperties:\n");
	for (p = props; p->name; p++)
		drm_printf(m, "\t\t%s: %lu [default %lu]\n",
			   p->name,
			   read_ul(&engine->props, p->offset),
			   read_ul(&engine->defaults, p->offset));
}

static void engine_dump_request(struct i915_request *rq, struct drm_printer *m, const char *msg)
{
	struct intel_timeline *tl = get_timeline(rq);

	i915_request_show(m, rq, msg, 0);

	drm_printf(m, "\t\tring->start:  0x%08x\n",
		   i915_ggtt_offset(rq->ring->vma));
	drm_printf(m, "\t\tring->head:   0x%08x\n",
		   rq->ring->head);
	drm_printf(m, "\t\tring->tail:   0x%08x\n",
		   rq->ring->tail);
	drm_printf(m, "\t\tring->emit:   0x%08x\n",
		   rq->ring->emit);
	drm_printf(m, "\t\tring->space:  0x%08x\n",
		   rq->ring->space);

	if (tl) {
		drm_printf(m, "\t\tring->hwsp:   0x%08x\n",
			   tl->hwsp_offset);
		intel_timeline_put(tl);
	}

	print_request_ring(m, rq);

	if (rq->context->lrc_reg_state) {
		drm_printf(m, "Logical Ring Context:\n");
		hexdump(m, rq->context->lrc_reg_state, PAGE_SIZE);
	}
}

void intel_engine_dump_active_requests(struct list_head *requests,
				       struct i915_request *hung_rq,
				       struct drm_printer *m)
{
	struct i915_request *rq;
	const char *msg;
	enum i915_request_state state;

	list_for_each_entry(rq, requests, sched.link) {
		if (rq == hung_rq)
			continue;

		state = i915_test_request_state(rq);
		if (state < I915_REQUEST_QUEUED)
			continue;

		if (state == I915_REQUEST_ACTIVE)
			msg = "\t\tactive on engine";
		else
			msg = "\t\tactive in queue";

		engine_dump_request(rq, m, msg);
	}
}

static void engine_dump_active_requests(struct intel_engine_cs *engine,
					struct drm_printer *m)
{
	struct intel_context *hung_ce = NULL;
	struct i915_request *hung_rq = NULL;

	/*
	 * No need for an engine->irq_seqno_barrier() before the seqno reads.
	 * The GPU is still running so requests are still executing and any
	 * hardware reads will be out of date by the time they are reported.
	 * But the intention here is just to report an instantaneous snapshot
	 * so that's fine.
	 */
	intel_engine_get_hung_entity(engine, &hung_ce, &hung_rq);

	drm_printf(m, "\tRequests:\n");

	if (hung_rq)
		engine_dump_request(hung_rq, m, "\t\thung");
	else if (hung_ce)
		drm_printf(m, "\t\tGot hung ce but no hung rq!\n");

	if (intel_uc_uses_guc_submission(&engine->gt->uc))
		intel_guc_dump_active_requests(engine, hung_rq, m);
	else
		intel_execlists_dump_active_requests(engine, hung_rq, m);

	if (hung_rq)
		i915_request_put(hung_rq);
}

void intel_engine_dump(struct intel_engine_cs *engine,
		       struct drm_printer *m,
		       const char *header, ...)
{
	struct i915_gpu_error * const error = &engine->i915->gpu_error;
	struct i915_request *rq;
	intel_wakeref_t wakeref;
	ktime_t dummy;

	if (header) {
		va_list ap;

		va_start(ap, header);
		drm_vprintf(m, header, &ap);
		va_end(ap);
	}

	if (intel_gt_is_wedged(engine->gt))
		drm_printf(m, "*** WEDGED ***\n");

	drm_printf(m, "\tAwake? %d\n", atomic_read(&engine->wakeref.count));
	drm_printf(m, "\tBarriers?: %s\n",
		   str_yes_no(!llist_empty(&engine->barrier_tasks)));
	drm_printf(m, "\tLatency: %luus\n",
		   ewma__engine_latency_read(&engine->latency));
	if (intel_engine_supports_stats(engine))
		drm_printf(m, "\tRuntime: %llums\n",
			   ktime_to_ms(intel_engine_get_busy_time(engine,
								  &dummy)));
	drm_printf(m, "\tForcewake: %x domains, %d active\n",
		   engine->fw_domain, READ_ONCE(engine->fw_active));

	rcu_read_lock();
	rq = READ_ONCE(engine->heartbeat.systole);
	if (rq)
		drm_printf(m, "\tHeartbeat: %d ms ago\n",
			   jiffies_to_msecs(jiffies - rq->emitted_jiffies));
	rcu_read_unlock();
	drm_printf(m, "\tReset count: %d (global %d)\n",
		   i915_reset_engine_count(error, engine),
		   i915_reset_count(error));
	print_properties(engine, m);

	engine_dump_active_requests(engine, m);

	drm_printf(m, "\tMMIO base:  0x%08x\n", engine->mmio_base);
	wakeref = intel_runtime_pm_get_if_in_use(engine->uncore->rpm);
	if (wakeref) {
		intel_engine_print_registers(engine, m);
		intel_runtime_pm_put(engine->uncore->rpm, wakeref);
	} else {
		drm_printf(m, "\tDevice is asleep; skipping register dump\n");
	}

	intel_execlists_show_requests(engine, m, i915_request_show, 8);

	drm_printf(m, "HWSP:\n");
	hexdump(m, engine->status_page.addr, PAGE_SIZE);

	drm_printf(m, "Idle? %s\n", str_yes_no(intel_engine_is_idle(engine)));

	intel_engine_print_breadcrumbs(engine, m);
}

/**
 * intel_engine_get_busy_time() - Return current accumulated engine busyness
 * @engine: engine to report on
 * @now: monotonic timestamp of sampling
 *
 * Returns accumulated time @engine was busy since engine stats were enabled.
 */
ktime_t intel_engine_get_busy_time(struct intel_engine_cs *engine, ktime_t *now)
{
	return engine->busyness(engine, now);
}

struct intel_context *
intel_engine_create_virtual(struct intel_engine_cs **siblings,
			    unsigned int count, unsigned long flags)
{
	if (count == 0)
		return ERR_PTR(-EINVAL);

	if (count == 1 && !(flags & FORCE_VIRTUAL))
		return intel_context_create(siblings[0]);

	GEM_BUG_ON(!siblings[0]->cops->create_virtual);
	return siblings[0]->cops->create_virtual(siblings, count, flags);
}

static struct i915_request *engine_execlist_find_hung_request(struct intel_engine_cs *engine)
{
	struct i915_request *request, *active = NULL;

	/*
	 * This search does not work in GuC submission mode. However, the GuC
	 * will report the hanging context directly to the driver itself. So
	 * the driver should never get here when in GuC mode.
	 */
	GEM_BUG_ON(intel_uc_uses_guc_submission(&engine->gt->uc));

	/*
	 * We are called by the error capture, reset and to dump engine
	 * state at random points in time. In particular, note that neither is
	 * crucially ordered with an interrupt. After a hang, the GPU is dead
	 * and we assume that no more writes can happen (we waited long enough
	 * for all writes that were in transaction to be flushed) - adding an
	 * extra delay for a recent interrupt is pointless. Hence, we do
	 * not need an engine->irq_seqno_barrier() before the seqno reads.
	 * At all other times, we must assume the GPU is still running, but
	 * we only care about the snapshot of this moment.
	 */
	lockdep_assert_held(&engine->sched_engine->lock);

	rcu_read_lock();
	request = execlists_active(&engine->execlists);
	if (request) {
		struct intel_timeline *tl = request->context->timeline;

		list_for_each_entry_from_reverse(request, &tl->requests, link) {
			if (__i915_request_is_complete(request))
				break;

			active = request;
		}
	}
	rcu_read_unlock();
	if (active)
		return active;

	list_for_each_entry(request, &engine->sched_engine->requests,
			    sched.link) {
		if (i915_test_request_state(request) != I915_REQUEST_ACTIVE)
			continue;

		active = request;
		break;
	}

	return active;
}

void intel_engine_get_hung_entity(struct intel_engine_cs *engine,
				  struct intel_context **ce, struct i915_request **rq)
{
	unsigned long flags;

	*ce = intel_engine_get_hung_context(engine);
	if (*ce) {
		intel_engine_clear_hung_context(engine);

		*rq = intel_context_get_active_request(*ce);
		return;
	}

	/*
	 * Getting here with GuC enabled means it is a forced error capture
	 * with no actual hang. So, no need to attempt the execlist search.
	 */
	if (intel_uc_uses_guc_submission(&engine->gt->uc))
		return;

	spin_lock_irqsave(&engine->sched_engine->lock, flags);
	*rq = engine_execlist_find_hung_request(engine);
	if (*rq)
		*rq = i915_request_get_rcu(*rq);
	spin_unlock_irqrestore(&engine->sched_engine->lock, flags);
}

void xehp_enable_ccs_engines(struct intel_engine_cs *engine)
{
	/*
	 * If there are any non-fused-off CCS engines, we need to enable CCS
	 * support in the RCU_MODE register.  This only needs to be done once,
	 * so for simplicity we'll take care of this in the RCS engine's
	 * resume handler; since the RCS and all CCS engines belong to the
	 * same reset domain and are reset together, this will also take care
	 * of re-applying the setting after i915-triggered resets.
	 */
	if (!CCS_MASK(engine->gt))
		return;

	intel_uncore_write(engine->uncore, GEN12_RCU_MODE,
			   _MASKED_BIT_ENABLE(GEN12_RCU_MODE_CCS_ENABLE));
}

#if IS_ENABLED(CONFIG_DRM_I915_SELFTEST)
#include "mock_engine.c"
#include "selftest_engine.c"
#include "selftest_engine_cs.c"
#endif<|MERGE_RESOLUTION|>--- conflicted
+++ resolved
@@ -835,41 +835,6 @@
 	for_each_clear_bit(i, &ccs_mask, I915_MAX_CCS) {
 		info->engine_mask &= ~BIT(_CCS(i));
 		gt_dbg(gt, "ccs%u fused off\n", i);
-<<<<<<< HEAD
-	}
-}
-
-static void engine_mask_apply_copy_fuses(struct intel_gt *gt)
-{
-	struct drm_i915_private *i915 = gt->i915;
-	struct intel_gt_info *info = &gt->info;
-	unsigned long meml3_mask;
-	unsigned long quad;
-
-	if (!(GRAPHICS_VER_FULL(i915) >= IP_VER(12, 60) &&
-	      GRAPHICS_VER_FULL(i915) < IP_VER(12, 70)))
-		return;
-
-	meml3_mask = intel_uncore_read(gt->uncore, GEN10_MIRROR_FUSE3);
-	meml3_mask = REG_FIELD_GET(GEN12_MEML3_EN_MASK, meml3_mask);
-
-	/*
-	 * Link Copy engines may be fused off according to meml3_mask. Each
-	 * bit is a quad that houses 2 Link Copy and two Sub Copy engines.
-	 */
-	for_each_clear_bit(quad, &meml3_mask, GEN12_MAX_MSLICES) {
-		unsigned int instance = quad * 2 + 1;
-		intel_engine_mask_t mask = GENMASK(_BCS(instance + 1),
-						   _BCS(instance));
-
-		if (mask & info->engine_mask) {
-			gt_dbg(gt, "bcs%u fused off\n", instance);
-			gt_dbg(gt, "bcs%u fused off\n", instance + 1);
-
-			info->engine_mask &= ~mask;
-		}
-=======
->>>>>>> 0c383648
 	}
 }
 
@@ -920,15 +885,12 @@
 	if (IS_DG2(gt->i915)) {
 		u8 first_ccs = __ffs(CCS_MASK(gt));
 
-<<<<<<< HEAD
-=======
 		/*
 		 * Store the number of active cslices before
 		 * changing the CCS engine configuration
 		 */
 		gt->ccs.cslices = CCS_MASK(gt);
 
->>>>>>> 0c383648
 		/* Mask off all the CCS engine */
 		info->engine_mask &= ~GENMASK(CCS3, CCS0);
 		/* Put back in the first CCS engine */
