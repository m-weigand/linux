--- conflicted
+++ resolved
@@ -1501,24 +1501,11 @@
 {
 	unsigned int dst_pitch = ctx->gray4_pitch;
 	unsigned int src_pitch = fb->pitches[0];
-<<<<<<< HEAD
-	unsigned int start_x, x, y;
-	const void *src;
-	u8 changed = 0;
-	int delta_x;
-	void *dst;
-	int test1, test2;
-
-	unsigned int delta_y;
-	unsigned int start_y;
-	unsigned int end_y2;
-=======
 	unsigned int y;
 	const void *src;
 	u8 changed = 0;
 	void *dst;
 
->>>>>>> 6028c6c4
 	unsigned width = src_clip->x2 - src_clip->x1;
 	unsigned int x1_bytes = src_clip->x1 / 2;
 	unsigned int x2_bytes = src_clip->x2 / 2;
