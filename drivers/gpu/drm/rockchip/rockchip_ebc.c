--- conflicted
+++ resolved
@@ -1503,10 +1503,6 @@
 	unsigned int src_pitch = fb->pitches[0];
 	unsigned int y;
 	const void *src;
-<<<<<<< HEAD
-	u8 changed = 0;
-=======
->>>>>>> e8847651
 	void *dst;
 
 	unsigned width = src_clip->x2 - src_clip->x1;
