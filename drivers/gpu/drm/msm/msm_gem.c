--- conflicted
+++ resolved
@@ -803,42 +803,6 @@
 	msm_obj->vaddr = NULL;
 }
 
-<<<<<<< HEAD
-/* must be called before _move_to_active().. */
-int msm_gem_sync_object(struct drm_gem_object *obj,
-		struct msm_fence_context *fctx, bool exclusive)
-{
-	struct dma_resv_list *fobj;
-	struct dma_fence *fence;
-	int i, ret;
-
-	fence = dma_resv_excl_fence(obj->resv);
-	/* don't need to wait on our own fences, since ring is fifo */
-	if (fence && (fence->context != fctx->context)) {
-		ret = dma_fence_wait(fence, true);
-		if (ret)
-			return ret;
-	}
-
-	fobj = dma_resv_shared_list(obj->resv);
-	if (!exclusive || !fobj)
-		return 0;
-
-	for (i = 0; i < fobj->shared_count; i++) {
-		fence = rcu_dereference_protected(fobj->shared[i],
-						dma_resv_held(obj->resv));
-		if (fence->context != fctx->context) {
-			ret = dma_fence_wait(fence, true);
-			if (ret)
-				return ret;
-		}
-	}
-
-	return 0;
-}
-
-=======
->>>>>>> 4541e4f2
 void msm_gem_active_get(struct drm_gem_object *obj, struct msm_gpu *gpu)
 {
 	struct msm_gem_object *msm_obj = to_msm_bo(obj);
