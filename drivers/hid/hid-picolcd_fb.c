--- conflicted
+++ resolved
@@ -490,15 +490,12 @@
 	info->var = picolcdfb_var;
 	info->fix = picolcdfb_fix;
 	info->fix.smem_len   = PICOLCDFB_SIZE*8;
-<<<<<<< HEAD
-=======
 
 #ifdef CONFIG_FB_BACKLIGHT
 #ifdef CONFIG_HID_PICOLCD_BACKLIGHT
 	info->bl_dev = data->backlight;
 #endif
 #endif
->>>>>>> 0c383648
 
 	fbdata = info->par;
 	spin_lock_init(&fbdata->lock);
