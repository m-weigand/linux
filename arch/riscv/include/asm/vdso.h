/* SPDX-License-Identifier: GPL-2.0-only */
/*
 * Copyright (C) 2012 ARM Limited
 * Copyright (C) 2014 Regents of the University of California
 * Copyright (C) 2017 SiFive
 */

#ifndef _ASM_RISCV_VDSO_H
#define _ASM_RISCV_VDSO_H

<<<<<<< HEAD

/*
 * All systems with an MMU have a VDSO, but systems without an MMU don't
 * support shared libraries and therefor don't have one.
 */
#ifdef CONFIG_MMU

#include <linux/types.h>
#include <generated/vdso-offsets.h>
=======
>>>>>>> 6195eb15

/*
 * All systems with an MMU have a VDSO, but systems without an MMU don't
 * support shared libraries and therefor don't have one.
 */
#ifdef CONFIG_MMU

<<<<<<< HEAD
=======
#include <linux/types.h>
/*
 * All systems with an MMU have a VDSO, but systems without an MMU don't
 * support shared libraries and therefor don't have one.
 */
#ifdef CONFIG_MMU

#define __VVAR_PAGES    1

#ifndef __ASSEMBLY__
#include <generated/vdso-offsets.h>

>>>>>>> 6195eb15
#define VDSO_SYMBOL(base, name)							\
	(void __user *)((unsigned long)(base) + __vdso_##name##_offset)

#endif /* CONFIG_MMU */
<<<<<<< HEAD
=======

#endif /* !__ASSEMBLY__ */
>>>>>>> 6195eb15

#endif /* CONFIG_MMU */

#endif /* _ASM_RISCV_VDSO_H */<|MERGE_RESOLUTION|>--- conflicted
+++ resolved
@@ -8,7 +8,6 @@
 #ifndef _ASM_RISCV_VDSO_H
 #define _ASM_RISCV_VDSO_H
 
-<<<<<<< HEAD
 
 /*
  * All systems with an MMU have a VDSO, but systems without an MMU don't
@@ -16,19 +15,6 @@
  */
 #ifdef CONFIG_MMU
 
-#include <linux/types.h>
-#include <generated/vdso-offsets.h>
-=======
->>>>>>> 6195eb15
-
-/*
- * All systems with an MMU have a VDSO, but systems without an MMU don't
- * support shared libraries and therefor don't have one.
- */
-#ifdef CONFIG_MMU
-
-<<<<<<< HEAD
-=======
 #include <linux/types.h>
 /*
  * All systems with an MMU have a VDSO, but systems without an MMU don't
@@ -41,16 +27,12 @@
 #ifndef __ASSEMBLY__
 #include <generated/vdso-offsets.h>
 
->>>>>>> 6195eb15
 #define VDSO_SYMBOL(base, name)							\
 	(void __user *)((unsigned long)(base) + __vdso_##name##_offset)
 
 #endif /* CONFIG_MMU */
-<<<<<<< HEAD
-=======
 
 #endif /* !__ASSEMBLY__ */
->>>>>>> 6195eb15
 
 #endif /* CONFIG_MMU */
 
