--- conflicted
+++ resolved
@@ -267,12 +267,7 @@
  * Has incompletely filled pt_regs, iret frame is also incomplete.
  */
 ret_from_sys_call:
-<<<<<<< HEAD
-	testl $_TIF_ALLWORK_MASK, ASM_THREAD_INFO(TI_flags, %rsp, SIZEOF_PTREGS)
-	jnz int_ret_from_sys_call	/* Go the slow path */
-
-=======
->>>>>>> b3494a4a
+
 	LOCKDEP_SYS_EXIT
 	DISABLE_INTERRUPTS(CLBR_NONE)
 	TRACE_IRQS_OFF
@@ -285,8 +280,8 @@
 	 * flags (TIF_NOTIFY_RESUME, TIF_USER_RETURN_NOTIFY, etc) set is
 	 * very bad.
 	 */
-	testl $_TIF_ALLWORK_MASK,TI_flags+THREAD_INFO(%rsp,RIP-ARGOFFSET)
-	jnz int_ret_from_sys_call_fixup	/* Go the the slow path */
+	testl $_TIF_ALLWORK_MASK, ASM_THREAD_INFO(TI_flags, %rsp, SIZEOF_PTREGS)
+	jnz int_ret_from_sys_call_irqs_off	/* Go to the slow path */
 
 	CFI_REMEMBER_STATE
 	/*
@@ -308,15 +303,7 @@
 
 	CFI_RESTORE_STATE
 
-<<<<<<< HEAD
 	/* Do syscall entry tracing */
-=======
-int_ret_from_sys_call_fixup:
-	FIXUP_TOP_OF_STACK %r11, -ARGOFFSET
-	jmp int_ret_from_sys_call_irqs_off
-
-	/* Do syscall tracing */
->>>>>>> b3494a4a
 tracesys:
 	movq %rsp, %rdi
 	movq $AUDIT_ARCH_X86_64, %rsi
