# SPDX-License-Identifier: GPL-2.0
#
# Makefile for x86-compatible CPU details, features and quirks
#

# Don't trace early stages of a secondary CPU boot
ifdef CONFIG_FUNCTION_TRACER
CFLAGS_REMOVE_common.o = -pg
CFLAGS_REMOVE_perf_event.o = -pg
endif

# If these files are instrumented, boot hangs during the first second.
KCOV_INSTRUMENT_common.o := n
KCOV_INSTRUMENT_perf_event.o := n

# Make sure load_percpu_segment has no stackprotector
nostackp := $(call cc-option, -fno-stack-protector)
CFLAGS_common.o		:= $(nostackp)

obj-y			:= cacheinfo.o scattered.o topology.o
obj-y			+= common.o
obj-y			+= rdrand.o
obj-y			+= match.o
obj-y			+= bugs.o
obj-y			+= aperfmperf.o
obj-y			+= cpuid-deps.o

obj-$(CONFIG_PROC_FS)	+= proc.o
obj-$(CONFIG_X86_FEATURE_NAMES) += capflags.o powerflags.o

obj-$(CONFIG_CPU_SUP_INTEL)		+= intel.o intel_pconfig.o
obj-$(CONFIG_CPU_SUP_AMD)		+= amd.o
obj-$(CONFIG_CPU_SUP_HYGON)		+= hygon.o
obj-$(CONFIG_CPU_SUP_CYRIX_32)		+= cyrix.o
obj-$(CONFIG_CPU_SUP_CENTAUR)		+= centaur.o
obj-$(CONFIG_CPU_SUP_TRANSMETA_32)	+= transmeta.o
obj-$(CONFIG_CPU_SUP_UMC_32)		+= umc.o

obj-$(CONFIG_X86_MCE)			+= mce/
obj-$(CONFIG_MTRR)			+= mtrr/
obj-$(CONFIG_MICROCODE)			+= microcode/
<<<<<<< HEAD
obj-$(CONFIG_RESCTRL)			+= resctrl/
=======
obj-$(CONFIG_X86_RESCTRL)		+= resctrl/
>>>>>>> f17b5f06

obj-$(CONFIG_X86_LOCAL_APIC)		+= perfctr-watchdog.o

obj-$(CONFIG_HYPERVISOR_GUEST)		+= vmware.o hypervisor.o mshyperv.o

ifdef CONFIG_X86_FEATURE_NAMES
quiet_cmd_mkcapflags = MKCAP   $@
      cmd_mkcapflags = $(CONFIG_SHELL) $(srctree)/$(src)/mkcapflags.sh $< $@

cpufeature = $(src)/../../include/asm/cpufeatures.h

targets += capflags.c
$(obj)/capflags.c: $(cpufeature) $(src)/mkcapflags.sh FORCE
	$(call if_changed,mkcapflags)
endif
clean-files += capflags.c<|MERGE_RESOLUTION|>--- conflicted
+++ resolved
@@ -39,11 +39,7 @@
 obj-$(CONFIG_X86_MCE)			+= mce/
 obj-$(CONFIG_MTRR)			+= mtrr/
 obj-$(CONFIG_MICROCODE)			+= microcode/
-<<<<<<< HEAD
-obj-$(CONFIG_RESCTRL)			+= resctrl/
-=======
 obj-$(CONFIG_X86_RESCTRL)		+= resctrl/
->>>>>>> f17b5f06
 
 obj-$(CONFIG_X86_LOCAL_APIC)		+= perfctr-watchdog.o
 
