--- conflicted
+++ resolved
@@ -211,10 +211,7 @@
 			reset-gpios = <&gpio3 RK_PC0 GPIO_ACTIVE_HIGH>;
 			spi-3wire;
 			spi-max-frequency = <10000>;
-<<<<<<< HEAD
 			spi-cs-inactive-delay-ns = <7000000>;
-=======
->>>>>>> 8b1f31b7
 		};
 	};
 
