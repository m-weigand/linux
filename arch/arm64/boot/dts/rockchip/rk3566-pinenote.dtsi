// SPDX-License-Identifier: (GPL-2.0+ OR MIT)

#include <dt-bindings/gpio/gpio.h>
#include <dt-bindings/input/gpio-keys.h>
#include <dt-bindings/input/input.h>
#include <dt-bindings/leds/common.h>
#include <dt-bindings/pinctrl/rockchip.h>
#include <dt-bindings/usb/pd.h>

#include "rk3566.dtsi"

/ {
	aliases {
		mmc0 = &sdhci;
	};

	chosen {
		stdout-path = "serial2:1500000n8";
	};

	adc-keys {
		compatible = "adc-keys";
		io-channels = <&saradc 0>;
		io-channel-names = "buttons";
		keyup-threshold-microvolt = <1750000>;

		button-recovery {
			label = "recovery";
			linux,code = <KEY_VENDOR>;
			press-threshold-microvolt = <0>;
		};
	};

	spk_amp: audio-amplifier {
		compatible = "simple-audio-amplifier";
		enable-gpios = <&gpio3 RK_PC4 GPIO_ACTIVE_HIGH>;
		pinctrl-0 = <&spk_amp_enable_h>;
		pinctrl-names = "default";
		sound-name-prefix = "Speaker Amp";
	};

	battery_cell: battery-cell {
		compatible = "simple-battery";
		charge-full-design-microamp-hours = <4000000>;
		charge-term-current-microamp = <300000>;
		constant-charge-current-max-microamp = <2000000>;
		constant-charge-voltage-max-microvolt = <4200000>;
		factory-internal-resistance-micro-ohms = <96000>;
		voltage-max-design-microvolt = <4200000>;
		voltage-min-design-microvolt = <3500000>;

		ocv-capacity-celsius = <20>;
		ocv-capacity-table-0 = <4168000 100>,
				       <4109000 95>, <4066000 90>, <4023000 85>, <3985000 80>,
				       <3954000 75>, <3924000 70>, <3897000 65>, <3866000 60>,
				       <3826000 55>, <3804000 50>, <3789000 45>, <3777000 40>,
				       <3770000 35>, <3763000 30>, <3750000 25>, <3732000 20>,
				       <3710000 15>, <3680000 10>, <3670000  5>, <3500000  0>;
	};

	bt_sco_codec: bt-sco-codec {
		compatible = "linux,bt-sco";
		#sound-dai-cells = <1>;
	};

//	bt-sound {
//		compatible = "simple-audio-card";
//		#address-cells = <1>;
//		#size-cells = <0>;
//		simple-audio-card,name = "PineNote Bluetooth";
//
//		simple-audio-card,dai-link@0 {
//			format = "i2s";
//			frame-master = <&bt_link0_cpu>;
//			bitclock-master = <&bt_link0_cpu>;
//
//			bt_link0_cpu: cpu {
//				sound-dai = <&i2s2_2ch>;
//			};
//
//			bt_link0_codec: codec {
//				sound-dai = <&bt_sco_codec 0>;
//			};
//		};
//	};

	dmic_codec: dmic-codec {
		compatible = "dmic-codec";
		num-channels = <6>;
		#sound-dai-cells = <0>;
	};

	gpio-keys {
		compatible = "gpio-keys";
		pinctrl-0 = <&hall_int_l>;
		pinctrl-names = "default";

		switch-cover {
			label = "cover";
			gpios = <&gpio0 RK_PC7 GPIO_ACTIVE_LOW>;
			linux,input-type = <EV_SW>;
			linux,code = <SW_MACHINE_COVER>;
			linux,can-disable;
			wakeup-event-action = <EV_ACT_DEASSERTED>;
			wakeup-source;
		};
	};

	gpio-leds {
		compatible = "gpio-leds";
		pinctrl-0 = <&led_pin>;
		pinctrl-names = "default";

		led-0 {
			color = <LED_COLOR_ID_WHITE>;
			function = LED_FUNCTION_CHARGING;
			gpios = <&gpio3 RK_PC5 GPIO_ACTIVE_HIGH>;
			linux,default-trigger = "rk817-battery-charging";
			retain-state-suspended;
		};
	};

	panel {
		compatible = "eink,ed103tc2";

		port {
			panel_in_ebc: endpoint {
				remote-endpoint = <&ebc_out_panel>;
			};
		};
	};

	sdio_pwrseq: sdio-pwrseq {
		compatible = "mmc-pwrseq-simple";
		clocks = <&rk817 1>;
		clock-names = "ext_clock";
		pinctrl-0 = <&wifi_enable_h>;
		pinctrl-names = "default";
		reset-gpios = <&gpio0 RK_PC6 GPIO_ACTIVE_LOW>;
	};

	sound {
		compatible = "simple-audio-card";
		simple-audio-card,name = "PineNote";
		simple-audio-card,aux-devs = <&spk_amp>;
		simple-audio-card,widgets = "Headphone", "Headphones",
					    "Speaker", "Internal Speakers";
		simple-audio-card,routing = "Headphones", "HPOL",
					    "Headphones", "HPOR",
					    "Internal Speakers", "Speaker Amp OUTL",
					    "Internal Speakers", "Speaker Amp OUTR",
					    "Speaker Amp INL", "HPOL",
					    "Speaker Amp INR", "HPOR";
		simple-audio-card,pin-switches = "Internal Speakers";
		#address-cells = <1>;
		#size-cells = <0>;

		simple-audio-card,dai-link@0 {
			reg = <0>;
			bitclock-master = <&link0_cpu>;
			format = "i2s";
			frame-master = <&link0_cpu>;
			mclk-fs = <256>;

			link0_cpu: cpu {
				sound-dai = <&i2s1_8ch>;
			};

			link0_codec: codec {
				sound-dai = <&rk817>;
			};
		};

		simple-audio-card,dai-link@1 {
			reg = <1>;
			bitclock-master = <&link1_cpu>;
			format = "pdm";
			frame-master = <&link1_cpu>;

			link1_cpu: cpu {
				sound-dai = <&pdm>;
			};

			link1_codec: codec {
				sound-dai = <&dmic_codec>;
			};
		};
	};

	spi-gpio {
		compatible = "spi-gpio";
		#address-cells = <1>;
		#size-cells = <0>;
		pinctrl-0 = <&ble_spi_pins>;
		pinctrl-names = "default";
		mosi-gpios = <&gpio3 RK_PC1 GPIO_ACTIVE_HIGH>;
		sck-gpios = <&gpio3 RK_PC3 GPIO_ACTIVE_HIGH>;
		num-chipselects = <0>;
		status = "okay";

		/* TODO: write binding */
		bluetooth@0 {
			compatible = "pine64,pinenote-ws8100-pen";
			reg = <0>;
			cs-gpios = <&gpio3 RK_PC2 GPIO_ACTIVE_HIGH>;
			host_state-gpios = <&gpio1 RK_PD6 GPIO_ACTIVE_HIGH>;
			interrupt-parent = <&gpio0>;
			interrupts = <RK_PB5 IRQ_TYPE_EDGE_RISING>;
			pinctrl-0 = <&ble_host_state_h>, <&ble_int_l>, <&ble_rst_h>;
			pinctrl-names = "default";
			reset-gpios = <&gpio3 RK_PC0 GPIO_ACTIVE_HIGH>;
			spi-3wire;
			spi-max-frequency = <10000>;
<<<<<<< HEAD
			spi-cs-inactive-delay-ns = <7000000>;
=======
>>>>>>> d09e917d
		};
	};

	vbat_4g: vbat-4g {
		compatible = "regulator-fixed";
		regulator-name = "vbat_4g";
		regulator-min-microvolt = <3800000>;
		regulator-max-microvolt = <3800000>;
		/* powered by vcc_bat, enabled by vbat_4g_en */
		vin-supply = <&vbat_4g_en>;
	};

	vcc_1v8: vcc-1v8 {
		compatible = "regulator-fixed";
		regulator-name = "vcc_1v8";
		regulator-always-on;
		regulator-min-microvolt = <1800000>;
		regulator-max-microvolt = <1800000>;
		/* powered by vcc_sys, enabled by vcc_1v8_en */
		vin-supply = <&vcc_1v8_en>;
	};

	vcc_bat: vcc-bat {
		compatible = "regulator-fixed";
		regulator-name = "vcc_bat";
		regulator-always-on;
		regulator-min-microvolt = <3800000>;
		regulator-max-microvolt = <3800000>;
	};

	vcc_hall_3v3: vcc-hall-3v3 {
		compatible = "regulator-fixed";
		regulator-name = "vcc_hall_3v3";
		regulator-always-on;
		regulator-min-microvolt = <3300000>;
		regulator-max-microvolt = <3300000>;
		vin-supply = <&vcc_sys>;
	};

	vcc_sys: vcc-sys {
		compatible = "regulator-fixed";
		regulator-name = "vcc_sys";
		regulator-always-on;
		regulator-min-microvolt = <3800000>;
		regulator-max-microvolt = <3800000>;
		vin-supply = <&vcc_bat>;
	};

	vcc_wl: vcc-wl {
		compatible = "regulator-fixed";
		enable-active-high;
		gpio = <&gpio0 RK_PA0 GPIO_ACTIVE_HIGH>;
		pinctrl-0 = <&vcc_wl_pin>;
		pinctrl-names = "default";
		regulator-name = "vcc_wl";
		regulator-min-microvolt = <3300000>;
		regulator-max-microvolt = <3300000>;
		vin-supply = <&vcc_bat>;
	};

	vdda_0v9: vdda-0v9 {
		compatible = "regulator-fixed";
		regulator-name = "vdda_0v9";
		regulator-always-on;
		regulator-min-microvolt = <900000>;
		regulator-max-microvolt = <900000>;
		/* powered by vcc_sys, enabled by vcc_1v8_en */
		vin-supply = <&vcc_1v8_en>;
	};
};

&cru {
		// assigned-clocks = <&pmucru CLK_RTC_32K>, <&cru PLL_GPLL>, <&pmucru PLL_PPLL>, <&cru ACLK_RGA_PRE>, <&cru HCLK_RGA_PRE>;
		assigned-clocks = <&pmucru CLK_RTC_32K>,
  			<&cru ACLK_TOP_HIGH>, <&cru ACLK_TOP_LOW>,
			<&cru PLL_GPLL>, <&pmucru PLL_PPLL>,
 			<&cru ACLK_RGA_PRE>, <&cru CPLL_250M>,
			<&cru HCLK_RGA_PRE>, <&cru HCLK_EBC>,
		    <&cru HCLK_JENC>;
		// assigned-clock-rates = <32768>, <1200000000>, <200000000>, <300000000>, <300000000>;
		// assigned-clock-rates = <32768>, <1200000000>, <200000000>, <250000000>, <250000000>, <250000000>, <250000000>, <250000000>;
		assigned-clock-rates = <32768>,
				<500000000>, <400000000>,
				 <1200000000>, <200000000>,
				 <300000000>, <300000000>,
				 <300000000>, <300000000>,
				 <300000000>;
		// stronger artifacting, I suspend instabilities due to too high clock frequencies
		// assigned-clock-rates = <32768>, <1200000000>, <200000000>, <333400000>, <333400000>, <333400000>, <333400000>, <333400000>;
		assigned-clock-parents = <&pmucru CLK_RTC32K_FRAC>;
};

&cpu0 {
	cpu-supply = <&vdd_cpu>;
};

&cpu1 {
	cpu-supply = <&vdd_cpu>;
};

&cpu2 {
	cpu-supply = <&vdd_cpu>;
};

&cpu3 {
	cpu-supply = <&vdd_cpu>;
};

<<<<<<< HEAD
&rk_rga{
       status = "okay";
=======
&ebc {
	io-channels = <&ebc_pmic 0>;
	panel-supply = <&v3p3>;
	vcom-supply = <&vcom>;
	vdrive-supply = <&vdrive>;
	status = "okay";

	port {
		ebc_out_panel: endpoint {
			remote-endpoint = <&panel_in_ebc>;
		};
	};
};

&eink {
	status = "okay";
};

&gpu {
	mali-supply = <&vdd_gpu_npu>;
	status = "okay";
>>>>>>> d09e917d
};

&i2c0 {
	status = "okay";

	vdd_cpu: regulator@1c {
		compatible = "tcs,tcs4525";
		reg = <0x1c>;
		fcs,suspend-voltage-selector = <0>;
		regulator-name = "vdd_cpu";
		regulator-min-microvolt = <712500>;
		regulator-max-microvolt = <1390000>;
		regulator-ramp-delay = <2300>;
		regulator-always-on;
		vin-supply = <&vcc_sys>;

		regulator-state-mem {
			regulator-on-in-suspend;
		};
	};

	rk817: pmic@20 {
		compatible = "rockchip,rk817";
		reg = <0x20>;
		interrupt-parent = <&gpio0>;
		interrupts = <RK_PA3 IRQ_TYPE_LEVEL_LOW>;
		assigned-clocks = <&cru I2S1_MCLKOUT_TX>;
		assigned-clock-parents = <&cru CLK_I2S1_8CH_TX>;
		clocks = <&cru I2S1_MCLKOUT_TX>;
		clock-names = "mclk";
		#clock-cells = <1>;
		pinctrl-0 = <&i2s1m0_mclk>, <&pmic_int_l>, <&pmic_sleep>;
		pinctrl-names = "default";
		rockchip,system-power-controller;
		#sound-dai-cells = <0>;
		wakeup-source;

		vcc1-supply = <&vcc_sys>;
		vcc2-supply = <&vcc_sys>;
		vcc3-supply = <&vcc_sys>;
		vcc4-supply = <&vcc_sys>;
		vcc5-supply = <&vcc_sys>;
		vcc6-supply = <&vcc_sys>;
		vcc7-supply = <&vcc_sys>;
		vcc8-supply = <&vcc_sys>;
		vcc9-supply = <&dcdc_boost>;

		// used for  kernel 5.17
		battery {
			monitored-battery = <&battery_cell>;
			rockchip,resistor-sense-micro-ohms = <10000>;
			rockchip,sleep-enter-current-microamp = <150000>;
			rockchip,sleep-filter-current-microamp = <100000>;
		};

		// newer kernels (at least >= 6.2)
		rk817_charger: charger {
		    monitored-battery = <&battery_cell>;
		    rockchip,resistor-sense-micro-ohms = <10000>;
		        rockchip,sleep-enter-current-microamp = <150000>;
		    rockchip,sleep-filter-current-microamp = <100000>;
		};

		regulators {
			vdd_logic: DCDC_REG1 {
				regulator-name = "vdd_logic";
				regulator-always-on;
				regulator-min-microvolt = <500000>;
				regulator-max-microvolt = <1350000>;
				regulator-ramp-delay = <6001>;
				regulator-initial-mode = <0x2>;

				regulator-state-mem {
					regulator-off-in-suspend;
					regulator-suspend-microvolt = <900000>;
				};
			};

			vdd_gpu_npu: DCDC_REG2 {
				regulator-name = "vdd_gpu_npu";
				regulator-always-on;
				regulator-min-microvolt = <500000>;
				regulator-max-microvolt = <1350000>;
				regulator-ramp-delay = <6001>;
				regulator-initial-mode = <0x2>;

				regulator-state-mem {
					regulator-off-in-suspend;
				};
			};

			vcc_ddr: DCDC_REG3 {
				regulator-name = "vcc_ddr";
				regulator-always-on;
				regulator-initial-mode = <0x2>;

				regulator-state-mem {
					regulator-on-in-suspend;
				};
			};

			vcc_3v3: DCDC_REG4 {
				regulator-name = "vcc_3v3";
				regulator-always-on;
				regulator-min-microvolt = <3300000>;
				regulator-max-microvolt = <3300000>;
				regulator-initial-mode = <0x2>;

				regulator-state-mem {
					regulator-off-in-suspend;
				};
			};

			vcca_1v8_pmu: LDO_REG1 {
				regulator-name = "vcca_1v8_pmu";
				regulator-always-on;
				regulator-min-microvolt = <1800000>;
				regulator-max-microvolt = <1800000>;

				regulator-state-mem {
					regulator-on-in-suspend;
				};
			};

			/* unused */
			vdda_0v9_ldo: LDO_REG2 {
				regulator-name = "vdda_0v9_ldo";
				regulator-min-microvolt = <900000>;
				regulator-max-microvolt = <900000>;

				regulator-state-mem {
					regulator-off-in-suspend;
				};
			};

			vdda_0v9_pmu: LDO_REG3 {
				regulator-name = "vdda_0v9_pmu";
				regulator-always-on;
				regulator-min-microvolt = <900000>;
				regulator-max-microvolt = <900000>;

				regulator-state-mem {
					regulator-on-in-suspend;
				};
			};

			vccio_acodec: LDO_REG4 {
				regulator-name = "vccio_acodec";
				regulator-always-on;
				regulator-min-microvolt = <3300000>;
				regulator-max-microvolt = <3300000>;

				regulator-state-mem {
					regulator-off-in-suspend;
				};
			};

			/* unused */
			vccio_sd: LDO_REG5 {
				regulator-name = "vccio_sd";
				regulator-min-microvolt = <1800000>;
				regulator-max-microvolt = <3300000>;

				regulator-state-mem {
					regulator-off-in-suspend;
				};
			};

			vcc_3v3_pmu: LDO_REG6 {
				regulator-name = "vcc_3v3_pmu";
				regulator-always-on;
				regulator-min-microvolt = <3300000>;
				regulator-max-microvolt = <3300000>;

				regulator-state-mem {
					regulator-on-in-suspend;
				};
			};

			vcc_1v8_en: LDO_REG7 {
				regulator-name = "vcc_1v8_en";
				regulator-min-microvolt = <1800000>;
				regulator-max-microvolt = <1800000>;

				regulator-state-mem {
					regulator-off-in-suspend;
				};
			};

			vbat_4g_en: LDO_REG8 {
				regulator-name = "vbat_4g_en";
				regulator-min-microvolt = <1800000>;
				regulator-max-microvolt = <1800000>;

				regulator-state-mem {
					regulator-off-in-suspend;
				};
			};

			sleep_sta_ctl: LDO_REG9 {
				regulator-name = "sleep_sta_ctl";
				regulator-min-microvolt = <1800000>;
				regulator-max-microvolt = <1800000>;

				regulator-state-mem {
					regulator-on-in-suspend;
				};
			};

			dcdc_boost: BOOST {
				regulator-name = "boost";
				regulator-min-microvolt = <5000000>;
				regulator-max-microvolt = <5000000>;

				regulator-state-mem {
					regulator-off-in-suspend;
				};
			};

			otg_switch: OTG_SWITCH {
				regulator-name = "otg_switch";

				regulator-state-mem {
					regulator-off-in-suspend;
				};
			};
		};
	};
};

&i2c1 {
	status = "okay";

	digitizer@9 {
		compatible = "wacom,w9013", "hid-over-i2c";
		reg = <0x09>;
		interrupt-parent = <&gpio0>;
		interrupts = <RK_PB6 IRQ_TYPE_LEVEL_LOW>;
		hid-descr-addr = <0x1>;
		pinctrl-0 = <&pen_fwe>, <&pen_irq_l>, <&pen_rst_l>;
		pinctrl-names = "default";
		vdd-supply = <&vcc_3v3_pmu>;
	};
};

&i2c3 {
	pinctrl-0 = <&i2c3m1_xfer>;
	status = "okay";

	led-controller@36 {
		compatible = "ti,lm3630a";
		reg = <0x36>;
		enable-gpios = <&gpio0 RK_PB7 GPIO_ACTIVE_HIGH>;
		pinctrl-0 = <&backlight_hwen_h>;
		pinctrl-names = "default";
		#address-cells = <1>;
		#size-cells = <0>;
		/* ti,boost-frequency-hz = <500000>; */
		/* ti,boost-frequency-hz = <560000>; */
		/* ti,boost-frequency-hz = <1000000>; */
		ti,boost-frequency-hz = <1120000>;

		/* ti,boost-ovp-microvolt = <16000000>; */
		/* ti,boost-ovp-microvolt = <24000000>; */
		ti,boost-ovp-microvolt = <32000000>;
		/* ti,boost-ovp-microvolt = <40000000>; */

		ti,boost-ocp-microamp = <600000>;
		/* ti,boost-ocp-microamp = <800000>; */
		/* ti,boost-ocp-microamp = <1000000>; */
		/* ti,boost-ocp-microamp = <1200000>; */

		led@0 {
			reg = <0>;
			label = "backlight_cool";
			default-brightness = <0>;
			max-brightness = <255>;
			// anything between 5000 (5 mA) and 28250 in 750 muA steps
			/* ti,current-microamp = <5750>; */
			ti,current-microamp = <12500>;
			/* ti,current-microamp = <19250>; */
			/* ti,current-microamp = <27500>; */
		};

		led@1 {
			reg = <1>;
			label = "backlight_warm";
			default-brightness = <0>;
			max-brightness = <255>;
			// anything between 5000 (5 mA) and 28250 in 750 muA steps
			/* ti,current-microamp = <5750>; */
			ti,current-microamp = <12500>;
			/* ti,current-microamp = <19250>; */
			/* ti,current-microamp = <27500>; */
		};
	};

	wusb3801: tcpc@60 {
		compatible = "willsemi,wusb3801";
		reg = <0x60>;
		interrupt-parent = <&gpio0>;
		interrupts = <RK_PA4 IRQ_TYPE_LEVEL_LOW>;
		pinctrl-0 = <&tcpc_int_l>;
		pinctrl-names = "default";
		status = "okay";

		connector {
			compatible = "usb-c-connector";
			label = "USB-C";
			vbus-supply = <&otg_switch>;
			power-role = "dual";
			try-power-role = "sink";
			data-role = "dual";
			typec-power-opmode = "default";
			pd-disable;

			ports {
				#address-cells = <0x1>;
				#size-cells = <0x0>;

				port@0 {
					reg = <0x0>;

					typec_hs_usb2phy0: endpoint {
						remote-endpoint = <&usb2phy0_typec_hs>;
					};
				};
			};
		};
	};

	/* TODO: write binding */
	ebc_pmic: pmic@68 {
		compatible = "ti,tps65185";
		reg = <0x68>;
		interrupt-parent = <&gpio3>;
		interrupts = <RK_PA6 IRQ_TYPE_LEVEL_LOW>;
		#io-channel-cells = <1>;
		pinctrl-0 = <&ebc_pmic_pins>;
		pinctrl-names = "default";
		powerup-gpios = <&gpio3 RK_PB0 GPIO_ACTIVE_HIGH>;
		pwr_good-gpios = <&gpio3 RK_PA7 GPIO_ACTIVE_HIGH>;
		vcom_ctrl-gpios = <&gpio4 RK_PB2 GPIO_ACTIVE_HIGH>;
		vin-supply = <&vcc_bat>;
		vin3p3-supply = <&vcc_3v3>;
		wakeup-gpios = <&gpio3 RK_PA5 GPIO_ACTIVE_HIGH>;
		ti,up-sequence = <1>, <0>, <2>, <3>;
		ti,up-delay-ms = <3>, <3>, <3>, <3>;
		ti,down-sequence = <2>, <3>, <1>, <0>;
		ti,down-delay-ms = <3>, <6>, <6>, <6>;

		regulators {
			v3p3: v3p3 {
				regulator-name = "v3p3";
				/* At least pinenote v1.1 and v1.2: Information provided by
				 * smaeul (Samuel Holland): Allowing this regulator to turn off
				 * can lead to interrupt storms
				 * While writing a driver for the TPS65185, I ran into an
				 * interrupt storm. The reason is that EBC_PMIC_INT is pulled
				 * up to VCC_EINK1 through R2003. But this is the output of the
				 * V3P3 switch. So that means the IRQ cannot be enabled while
				 * V3P3 is turned off.
				*/
				regulator-always-on;
				regulator-min-microvolt = <3300000>;
				regulator-max-microvolt = <3300000>;
			};

			vcom: vcom {
				regulator-name = "vcom";
				/* voltage range is board-specific */
			};

			vdrive: vdrive {
				regulator-name = "vdrive";
				regulator-min-microvolt = <15000000>;
				regulator-max-microvolt = <15000000>;
			};
		};
	};
};

&i2c5 {
	status = "okay";

	accelerometer@18 {
		compatible = "silan,sc7a20";
		reg = <0x18>;
		interrupt-parent = <&gpio3>;
		interrupts = <RK_PB2 IRQ_TYPE_LEVEL_LOW>;
		pinctrl-0 = <&accelerometer_int_l>;
		pinctrl-names = "default";
		st,drdy-int-pin = <1>;
		vdd-supply = <&vcc_3v3>;
		vddio-supply = <&vcc_3v3>;
		// if we use panel-reflection=1 from the ebc driver, then the
		// accelerometer must be rotated
 		mount-matrix = "-1", "0", "0",
 					   "0", "1", "0",
 					   "0", "0", "1";
	};

	touchscreen@24 {
		compatible = "cypress,tt21000";
		hid-descr-addr = <0x1>;
		reg = <0x24>;
		interrupt-parent = <&gpio0>;
		interrupts = <RK_PA6 IRQ_TYPE_EDGE_FALLING>;
		pinctrl-0 = <&ts_int_l>, <&ts_rst_l>;
		pinctrl-names = "default";
		reset-gpios = <&gpio0 RK_PA5 GPIO_ACTIVE_LOW>;
		vdd-supply = <&vcc_3v3_pmu>;

        touchscreen-max-pressure = <46>;
		touchscreen-min-x = <10>;
		touchscreen-min-y = <5>;
		touchscreen-size-x = <1863>;
		touchscreen-size-y = <1399>;
		touchscreen-x-mm = <1864>;
		touchscreen-y-mm = <1400>;
	};
};

&i2s1_8ch {
	pinctrl-0 = <&i2s1m0_lrcktx>, <&i2s1m0_sclktx>, <&i2s1m0_sdi0>, <&i2s1m0_sdo0>;
	rockchip,trcm-sync-tx-only;
	status = "okay";
};

&i2s2_2ch {
	rockchip,trcm-sync-tx-only;
	status = "okay";
};

&pdm {
	pinctrl-0 = <&pdmm0_clk1>, <&pdmm0_sdi1>, <&pdmm0_sdi2>;
	/* microphones are on channels 1 and 2 */
	rockchip,path-map = <1>, <2>, <0>, <3>;
	status = "okay";
};

&pinctrl {
	accelerometer {
		accelerometer_int_l: accelerometer-int-l {
			rockchip,pins = <3 RK_PB2 RK_FUNC_GPIO &pcfg_pull_none>;
		};
	};

	audio-amplifier {
		spk_amp_enable_h: spk-amp-enable-h {
			rockchip,pins = <3 RK_PC4 RK_FUNC_GPIO &pcfg_pull_none>;
		};
	};

	backlight {
		backlight_hwen_h: backlight-hwen-h {
			rockchip,pins = <0 RK_PB7 RK_FUNC_GPIO &pcfg_pull_none>;
		};
	};

	ble {
		ble_host_state_h: ble-host-state-h {
			rockchip,pins = <1 RK_PD6 RK_FUNC_GPIO &pcfg_pull_none>;
		};

		ble_int_l: ble-int-l {
			rockchip,pins = <0 RK_PB5 RK_FUNC_GPIO &pcfg_pull_down>;
		};

		ble_rst_h: ble-rst-h {
			rockchip,pins = <3 RK_PC0 RK_FUNC_GPIO &pcfg_pull_none>;
		};

		ble_spi_pins: ble-spi-pins {
			rockchip,pins = /* data */
					<3 RK_PC1 RK_FUNC_GPIO &pcfg_pull_none>,
					/* cs */
					<3 RK_PC2 RK_FUNC_GPIO &pcfg_pull_none>,
					/* clk */
					<3 RK_PC3 RK_FUNC_GPIO &pcfg_pull_none>;
		};
	};

	bt {
		bt_enable_h: bt-enable-h {
			rockchip,pins = <0 RK_PC4 RK_FUNC_GPIO &pcfg_pull_none>;
		};

		bt_host_wake_l: bt-host-wake-l {
			rockchip,pins = <0 RK_PC3 RK_FUNC_GPIO &pcfg_pull_up>;
		};

		bt_wake_h: bt-wake-h {
			rockchip,pins = <0 RK_PC2 RK_FUNC_GPIO &pcfg_pull_none>;
		};
	};

	ebc-pmic {
		ebc_pmic_pins: ebc-pmic-pins {
			rockchip,pins = /* wakeup */
					<3 RK_PA5 RK_FUNC_GPIO &pcfg_pull_none>,
					/* int */
					<3 RK_PA6 RK_FUNC_GPIO &pcfg_pull_up>,
					/* pwr_good */
					<3 RK_PA7 RK_FUNC_GPIO &pcfg_pull_none>,
					/* pwrup */
					<3 RK_PB0 RK_FUNC_GPIO &pcfg_pull_none>,
					/* vcom_ctrl */
					<4 RK_PB2 RK_FUNC_GPIO &pcfg_pull_none>;
		};
	};

	led {
		led_pin: led-pin {
			rockchip,pins = <3 RK_PC5 RK_FUNC_GPIO &pcfg_pull_none>;
		};
	};

	hall {
		hall_int_l: hall-int-l {
			rockchip,pins = <0 RK_PC7 RK_FUNC_GPIO &pcfg_pull_none>;
		};
	};

	pen {
		pen_fwe: pen-fwe {
			rockchip,pins = <3 RK_PB7 RK_FUNC_GPIO &pcfg_pull_down>;
		};

		pen_irq_l: pen-irq-l {
			rockchip,pins = <0 RK_PB6 RK_FUNC_GPIO &pcfg_pull_none>;
		};

		pen_rst_l: pen-rst-l {
			rockchip,pins = <0 RK_PC1 RK_FUNC_GPIO &pcfg_pull_none>;
		};
	};

	pmic {
		pmic_int_l: pmic-int-l {
			rockchip,pins = <0 RK_PA3 RK_FUNC_GPIO &pcfg_pull_none>;
		};

		pmic_sleep: pmic-sleep {
			rockchip,pins = <0 RK_PA2 1 &pcfg_pull_none>;
		};
	};

	sdio-pwrseq {
		wifi_enable_h: wifi-enable-h {
			rockchip,pins = <0 RK_PC6 RK_FUNC_GPIO &pcfg_pull_none>;
		};
	};

	tcpc {
		tcpc_int_l: tcpc-int-l {
			rockchip,pins = <0 RK_PA4 RK_FUNC_GPIO &pcfg_pull_up>;
		};
	};

	touchscreen {
		ts_int_l: ts-int-l {
			rockchip,pins = <0 RK_PA6 RK_FUNC_GPIO &pcfg_pull_up>;
		};

		ts_rst_l: ts-rst-l {
			rockchip,pins = <0 RK_PA5 RK_FUNC_GPIO &pcfg_pull_none>;
		};
	};

	vcc-wl {
		vcc_wl_pin: vcc-wl-pin {
			rockchip,pins = <0 RK_PA0 RK_FUNC_GPIO &pcfg_pull_none>;
		};
	};

	wifi {
		wifi_host_wake_l: wifi-host-wake-l {
			rockchip,pins = <0 RK_PC5 RK_FUNC_GPIO &pcfg_pull_up>;
		};
	};
};

&pmu_io_domains {
	pmuio1-supply = <&vcc_3v3_pmu>;
	pmuio2-supply = <&vcc_3v3_pmu>;
	vccio1-supply = <&vccio_acodec>;
	vccio2-supply = <&vcc_1v8>;
	vccio3-supply = <&vcc_3v3>;
	vccio4-supply = <&vcca_1v8_pmu>;
	vccio5-supply = <&vcc_3v3>;
	vccio6-supply = <&vcc_3v3>;
	status = "okay";
};

&saradc {
	vref-supply = <&vcc_1v8>;
	status = "okay";
};

&sdhci {
	bus-width = <8>;
	mmc-hs200-1_8v;
	non-removable;
	pinctrl-0 = <&emmc_bus8>, <&emmc_clk>, <&emmc_cmd>, <&emmc_datastrobe>, <&emmc_rstnout>;
	pinctrl-names = "default";
	vmmc-supply = <&vcc_3v3>;
	vqmmc-supply = <&vcc_1v8>;
	status = "okay";
};

&sdmmc1 {
	bus-width = <4>;
	cap-sd-highspeed;
	cap-sdio-irq;
	keep-power-in-suspend;
	mmc-pwrseq = <&sdio_pwrseq>;
	non-removable;
	pinctrl-0 = <&sdmmc1_bus4>, <&sdmmc1_clk>, <&sdmmc1_cmd>;
	pinctrl-names = "default";
	sd-uhs-sdr104;
	vmmc-supply = <&vcc_wl>;
	vqmmc-supply = <&vcca_1v8_pmu>;
	status = "okay";
};

&tsadc {
	/* tshut mode 0:CRU 1:GPIO */
	rockchip,hw-tshut-mode = <1>;
	/* tshut polarity 0:LOW 1:HIGH */
	rockchip,hw-tshut-polarity = <0>;
	status = "okay";
};

&uart1 {
	pinctrl-0 = <&uart1m0_ctsn>, <&uart1m0_rtsn>, <&uart1m0_xfer>;
	pinctrl-names = "default";
	uart-has-rtscts;
	status = "okay";
	rx-threshold = <1>;
	tx-threshold = <1>;

	bluetooth {
		compatible = "brcm,bcm43438-bt";
		clocks = <&rk817 1>;
		clock-names = "lpo";
        host-wakeup-gpios = <&gpio0 RK_PC3 GPIO_ACTIVE_HIGH>;
        device-wakeup-gpios = <&gpio0 RK_PC2 GPIO_ACTIVE_HIGH>;
        shutdown-gpios = <&gpio0 RK_PC4 GPIO_ACTIVE_HIGH>;
        max-speed = <3000000>;
		pinctrl-0 = <&bt_enable_h>, <&bt_host_wake_l>, <&bt_wake_h>;
		pinctrl-names = "default";
		vbat-supply = <&vcc_wl>;
		vddio-supply = <&vcca_1v8_pmu>;
	};
};

&uart2 {
	status = "okay";
};

&usb_host0_xhci {
	dr_mode = "otg";
	status = "okay";
};

&usb2phy0 {
	status = "okay";
};

&usb2phy0_otg {
	status = "okay";

	port {
		usb2phy0_typec_hs: endpoint {
			remote-endpoint = <&typec_hs_usb2phy0>;
		};
	};
};<|MERGE_RESOLUTION|>--- conflicted
+++ resolved
@@ -211,10 +211,7 @@
 			reset-gpios = <&gpio3 RK_PC0 GPIO_ACTIVE_HIGH>;
 			spi-3wire;
 			spi-max-frequency = <10000>;
-<<<<<<< HEAD
 			spi-cs-inactive-delay-ns = <7000000>;
-=======
->>>>>>> d09e917d
 		};
 	};
 
@@ -323,10 +320,6 @@
 	cpu-supply = <&vdd_cpu>;
 };
 
-<<<<<<< HEAD
-&rk_rga{
-       status = "okay";
-=======
 &ebc {
 	io-channels = <&ebc_pmic 0>;
 	panel-supply = <&v3p3>;
@@ -348,7 +341,6 @@
 &gpu {
 	mali-supply = <&vdd_gpu_npu>;
 	status = "okay";
->>>>>>> d09e917d
 };
 
 &i2c0 {
