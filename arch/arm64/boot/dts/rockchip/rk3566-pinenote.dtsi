// SPDX-License-Identifier: (GPL-2.0+ OR MIT)

#include <dt-bindings/gpio/gpio.h>
#include <dt-bindings/input/gpio-keys.h>
#include <dt-bindings/input/input.h>
#include <dt-bindings/leds/common.h>
#include <dt-bindings/pinctrl/rockchip.h>
#include <dt-bindings/usb/pd.h>

#include "rk3566.dtsi"

/ {
	aliases {
		mmc0 = &sdhci;
	};

	chosen {
		stdout-path = "serial2:1500000n8";
	};

	adc-keys {
		compatible = "adc-keys";
		io-channels = <&saradc 0>;
		io-channel-names = "buttons";
		keyup-threshold-microvolt = <1750000>;

		button-recovery {
			label = "recovery";
			linux,code = <KEY_VENDOR>;
			press-threshold-microvolt = <0>;
		};
	};

	spk_amp: audio-amplifier {
		compatible = "simple-audio-amplifier";
		enable-gpios = <&gpio3 RK_PC4 GPIO_ACTIVE_HIGH>;
		pinctrl-0 = <&spk_amp_enable_h>;
		pinctrl-names = "default";
		sound-name-prefix = "Speaker Amp";
	};

	battery_cell: battery-cell {
		compatible = "simple-battery";
		charge-full-design-microamp-hours = <4000000>;
		charge-term-current-microamp = <300000>;
		constant-charge-current-max-microamp = <2000000>;
		constant-charge-voltage-max-microvolt = <4200000>;
		factory-internal-resistance-micro-ohms = <96000>;
		voltage-max-design-microvolt = <4200000>;
		voltage-min-design-microvolt = <3500000>;

		ocv-capacity-celsius = <20>;
		ocv-capacity-table-0 = <4168000 100>,
				       <4109000 95>, <4066000 90>, <4023000 85>, <3985000 80>,
				       <3954000 75>, <3924000 70>, <3897000 65>, <3866000 60>,
				       <3826000 55>, <3804000 50>, <3789000 45>, <3777000 40>,
				       <3770000 35>, <3763000 30>, <3750000 25>, <3732000 20>,
				       <3710000 15>, <3680000 10>, <3670000  5>, <3500000  0>;
	};

	bt_sco_codec: bt-sco-codec {
		compatible = "linux,bt-sco";
		#sound-dai-cells = <1>;
	};

//	bt-sound {
//		compatible = "simple-audio-card";
//		#address-cells = <1>;
//		#size-cells = <0>;
//		simple-audio-card,name = "PineNote Bluetooth";
//
//		simple-audio-card,dai-link@0 {
//			format = "i2s";
//			frame-master = <&bt_link0_cpu>;
//			bitclock-master = <&bt_link0_cpu>;
//
//			bt_link0_cpu: cpu {
//				sound-dai = <&i2s2_2ch>;
//			};
//
//			bt_link0_codec: codec {
//				sound-dai = <&bt_sco_codec 0>;
//			};
//		};
//	};

	dmic_codec: dmic-codec {
		compatible = "dmic-codec";
		num-channels = <6>;
		#sound-dai-cells = <0>;
	};

	gpio-keys {
		compatible = "gpio-keys";
		pinctrl-0 = <&hall_int_l>;
		pinctrl-names = "default";

		switch-cover {
			label = "cover";
			gpios = <&gpio0 RK_PC7 GPIO_ACTIVE_LOW>;
			linux,input-type = <EV_SW>;
			linux,code = <SW_MACHINE_COVER>;
			linux,can-disable;
			wakeup-event-action = <EV_ACT_DEASSERTED>;
			wakeup-source;
		};
	};

	gpio-leds {
		compatible = "gpio-leds";
		pinctrl-0 = <&led_pin>;
		pinctrl-names = "default";

		led-0 {
			color = <LED_COLOR_ID_WHITE>;
			function = LED_FUNCTION_CHARGING;
			gpios = <&gpio3 RK_PC5 GPIO_ACTIVE_HIGH>;
			linux,default-trigger = "rk817-battery-charging";
			retain-state-suspended;
		};
	};

	panel {
		compatible = "eink,ed103tc2";

		port {
			panel_in_ebc: endpoint {
				remote-endpoint = <&ebc_out_panel>;
			};
		};
	};

	sdio_pwrseq: sdio-pwrseq {
		compatible = "mmc-pwrseq-simple";
		clocks = <&rk817 1>;
		clock-names = "ext_clock";
		pinctrl-0 = <&wifi_enable_h>;
		pinctrl-names = "default";
		reset-gpios = <&gpio0 RK_PC6 GPIO_ACTIVE_LOW>;
	};

	sound {
		compatible = "simple-audio-card";
		simple-audio-card,name = "PineNote";
		simple-audio-card,aux-devs = <&spk_amp>;
		simple-audio-card,widgets = "Headphone", "Headphones",
					    "Speaker", "Internal Speakers";
		simple-audio-card,routing = "Headphones", "HPOL",
					    "Headphones", "HPOR",
					    "Internal Speakers", "Speaker Amp OUTL",
					    "Internal Speakers", "Speaker Amp OUTR",
					    "Speaker Amp INL", "HPOL",
					    "Speaker Amp INR", "HPOR";
		simple-audio-card,pin-switches = "Internal Speakers";
		#address-cells = <1>;
		#size-cells = <0>;

		simple-audio-card,dai-link@0 {
			reg = <0>;
			bitclock-master = <&link0_cpu>;
			format = "i2s";
			frame-master = <&link0_cpu>;
			mclk-fs = <256>;

			link0_cpu: cpu {
				sound-dai = <&i2s1_8ch>;
			};

			link0_codec: codec {
				sound-dai = <&rk817>;
			};
		};

		simple-audio-card,dai-link@1 {
			reg = <1>;
			bitclock-master = <&link1_cpu>;
			format = "pdm";
			frame-master = <&link1_cpu>;

			link1_cpu: cpu {
				sound-dai = <&pdm>;
			};

			link1_codec: codec {
				sound-dai = <&dmic_codec>;
			};
		};
	};

	spi-gpio {
		compatible = "spi-gpio";
		#address-cells = <1>;
		#size-cells = <0>;
		pinctrl-0 = <&ble_spi_pins>;
		pinctrl-names = "default";
		mosi-gpios = <&gpio3 RK_PC1 GPIO_ACTIVE_HIGH>;
		sck-gpios = <&gpio3 RK_PC3 GPIO_ACTIVE_HIGH>;
		num-chipselects = <0>;
		status = "okay";

		/* TODO: write binding */
		bluetooth@0 {
			compatible = "pine64,pinenote-ws8100-pen";
			reg = <0>;
			cs-gpios = <&gpio3 RK_PC2 GPIO_ACTIVE_HIGH>;
			host_state-gpios = <&gpio1 RK_PD6 GPIO_ACTIVE_HIGH>;
			interrupt-parent = <&gpio0>;
			interrupts = <RK_PB5 IRQ_TYPE_EDGE_RISING>;
			pinctrl-0 = <&ble_host_state_h>, <&ble_int_l>, <&ble_rst_h>;
			pinctrl-names = "default";
			reset-gpios = <&gpio3 RK_PC0 GPIO_ACTIVE_HIGH>;
			spi-3wire;
			spi-max-frequency = <10000>;
		};
	};

	vbat_4g: vbat-4g {
		compatible = "regulator-fixed";
		regulator-name = "vbat_4g";
		regulator-min-microvolt = <3800000>;
		regulator-max-microvolt = <3800000>;
		/* powered by vcc_bat, enabled by vbat_4g_en */
		vin-supply = <&vbat_4g_en>;
	};

	vcc_1v8: vcc-1v8 {
		compatible = "regulator-fixed";
		regulator-name = "vcc_1v8";
		regulator-always-on;
		regulator-min-microvolt = <1800000>;
		regulator-max-microvolt = <1800000>;
		/* powered by vcc_sys, enabled by vcc_1v8_en */
		vin-supply = <&vcc_1v8_en>;
	};

	vcc_bat: vcc-bat {
		compatible = "regulator-fixed";
		regulator-name = "vcc_bat";
		regulator-always-on;
		regulator-min-microvolt = <3800000>;
		regulator-max-microvolt = <3800000>;
	};

	vcc_hall_3v3: vcc-hall-3v3 {
		compatible = "regulator-fixed";
		regulator-name = "vcc_hall_3v3";
		regulator-always-on;
		regulator-min-microvolt = <3300000>;
		regulator-max-microvolt = <3300000>;
		vin-supply = <&vcc_sys>;
	};

	vcc_sys: vcc-sys {
		compatible = "regulator-fixed";
		regulator-name = "vcc_sys";
		regulator-always-on;
		regulator-min-microvolt = <3800000>;
		regulator-max-microvolt = <3800000>;
		vin-supply = <&vcc_bat>;
	};

	vcc_wl: vcc-wl {
		compatible = "regulator-fixed";
		enable-active-high;
		gpio = <&gpio0 RK_PA0 GPIO_ACTIVE_HIGH>;
		pinctrl-0 = <&vcc_wl_pin>;
		pinctrl-names = "default";
		regulator-name = "vcc_wl";
		regulator-min-microvolt = <3300000>;
		regulator-max-microvolt = <3300000>;
		vin-supply = <&vcc_bat>;
	};

	vdda_0v9: vdda-0v9 {
		compatible = "regulator-fixed";
		regulator-name = "vdda_0v9";
		regulator-always-on;
		regulator-min-microvolt = <900000>;
		regulator-max-microvolt = <900000>;
		/* powered by vcc_sys, enabled by vcc_1v8_en */
		vin-supply = <&vcc_1v8_en>;
	};
};

&cpu0 {
	cpu-supply = <&vdd_cpu>;
};

&cpu1 {
	cpu-supply = <&vdd_cpu>;
};

&cpu2 {
	cpu-supply = <&vdd_cpu>;
};

&cpu3 {
	cpu-supply = <&vdd_cpu>;
};

<<<<<<< HEAD
&ebc {
	io-channels = <&ebc_pmic 0>;
	panel-supply = <&v3p3>;
	vcom-supply = <&vcom>;
	vdrive-supply = <&vdrive>;
	status = "okay";

	port {
		ebc_out_panel: endpoint {
			remote-endpoint = <&panel_in_ebc>;
		};
	};
};

&eink {
	status = "okay";
};

&gpu {
	mali-supply = <&vdd_gpu_npu>;
	status = "okay";
};

&rk_rga{
       status = "disabled";
=======
&rk_rga{
       status = "okay";
>>>>>>> 608d8706
};

&i2c0 {
	status = "okay";

	vdd_cpu: regulator@1c {
		compatible = "tcs,tcs4525";
		reg = <0x1c>;
		fcs,suspend-voltage-selector = <0>;
		regulator-name = "vdd_cpu";
		regulator-min-microvolt = <712500>;
		regulator-max-microvolt = <1390000>;
		regulator-ramp-delay = <2300>;
		regulator-always-on;
		vin-supply = <&vcc_sys>;

		regulator-state-mem {
			regulator-on-in-suspend;
		};
	};

	rk817: pmic@20 {
		compatible = "rockchip,rk817";
		reg = <0x20>;
		interrupt-parent = <&gpio0>;
		interrupts = <RK_PA3 IRQ_TYPE_LEVEL_LOW>;
		assigned-clocks = <&cru I2S1_MCLKOUT_TX>;
		assigned-clock-parents = <&cru CLK_I2S1_8CH_TX>;
		clocks = <&cru I2S1_MCLKOUT_TX>;
		clock-names = "mclk";
		#clock-cells = <1>;
		pinctrl-0 = <&i2s1m0_mclk>, <&pmic_int_l>, <&pmic_sleep>;
		pinctrl-names = "default";
		rockchip,system-power-controller;
		#sound-dai-cells = <0>;
		wakeup-source;

		vcc1-supply = <&vcc_sys>;
		vcc2-supply = <&vcc_sys>;
		vcc3-supply = <&vcc_sys>;
		vcc4-supply = <&vcc_sys>;
		vcc5-supply = <&vcc_sys>;
		vcc6-supply = <&vcc_sys>;
		vcc7-supply = <&vcc_sys>;
		vcc8-supply = <&vcc_sys>;
		vcc9-supply = <&dcdc_boost>;

		// used for  kernel 5.17
		battery {
			monitored-battery = <&battery_cell>;
			rockchip,resistor-sense-micro-ohms = <10000>;
			rockchip,sleep-enter-current-microamp = <150000>;
			rockchip,sleep-filter-current-microamp = <100000>;
		};

		// newer kernels (at least >= 6.2)
		rk817_charger: charger {
		    monitored-battery = <&battery_cell>;
		    rockchip,resistor-sense-micro-ohms = <10000>;
		        rockchip,sleep-enter-current-microamp = <150000>;
		    rockchip,sleep-filter-current-microamp = <100000>;
		};

		regulators {
			vdd_logic: DCDC_REG1 {
				regulator-name = "vdd_logic";
				regulator-always-on;
				regulator-min-microvolt = <500000>;
				regulator-max-microvolt = <1350000>;
				regulator-init-microvolt = <900000>;
				regulator-ramp-delay = <6001>;
				regulator-initial-mode = <0x2>;

				regulator-state-mem {
					regulator-off-in-suspend;
					regulator-suspend-microvolt = <900000>;
				};
			};

			vdd_gpu_npu: DCDC_REG2 {
				regulator-name = "vdd_gpu_npu";
				regulator-min-microvolt = <500000>;
				regulator-max-microvolt = <1350000>;
				regulator-init-microvolt = <900000>;
				regulator-ramp-delay = <6001>;
				regulator-initial-mode = <0x2>;

				regulator-state-mem {
					regulator-off-in-suspend;
				};
			};

			vcc_ddr: DCDC_REG3 {
				regulator-name = "vcc_ddr";
				regulator-always-on;
				regulator-initial-mode = <0x2>;

				regulator-state-mem {
					regulator-on-in-suspend;
				};
			};

			vcc_3v3: DCDC_REG4 {
				regulator-name = "vcc_3v3";
				regulator-always-on;
				regulator-min-microvolt = <3300000>;
				regulator-max-microvolt = <3300000>;
				regulator-initial-mode = <0x2>;

				regulator-state-mem {
					regulator-off-in-suspend;
				};
			};

			vcca_1v8_pmu: LDO_REG1 {
				regulator-name = "vcca_1v8_pmu";
				regulator-always-on;
				regulator-min-microvolt = <1800000>;
				regulator-max-microvolt = <1800000>;

				regulator-state-mem {
					regulator-on-in-suspend;
				};
			};

			/* unused */
			vdda_0v9_ldo: LDO_REG2 {
				regulator-name = "vdda_0v9_ldo";
				regulator-min-microvolt = <900000>;
				regulator-max-microvolt = <900000>;

				regulator-state-mem {
					regulator-off-in-suspend;
				};
			};

			vdda_0v9_pmu: LDO_REG3 {
				regulator-name = "vdda_0v9_pmu";
				regulator-always-on;
				regulator-min-microvolt = <900000>;
				regulator-max-microvolt = <900000>;

				regulator-state-mem {
					regulator-on-in-suspend;
				};
			};

			vccio_acodec: LDO_REG4 {
				regulator-name = "vccio_acodec";
				regulator-always-on;
				regulator-min-microvolt = <3300000>;
				regulator-max-microvolt = <3300000>;

				regulator-state-mem {
					regulator-off-in-suspend;
				};
			};

			/* unused */
			vccio_sd: LDO_REG5 {
				regulator-name = "vccio_sd";
				regulator-min-microvolt = <1800000>;
				regulator-max-microvolt = <3300000>;

				regulator-state-mem {
					regulator-off-in-suspend;
				};
			};

			vcc_3v3_pmu: LDO_REG6 {
				regulator-name = "vcc_3v3_pmu";
				regulator-always-on;
				regulator-min-microvolt = <3300000>;
				regulator-max-microvolt = <3300000>;

				regulator-state-mem {
					regulator-on-in-suspend;
				};
			};

			vcc_1v8_en: LDO_REG7 {
				regulator-name = "vcc_1v8_en";
				regulator-min-microvolt = <1800000>;
				regulator-max-microvolt = <1800000>;

				regulator-state-mem {
					regulator-off-in-suspend;
				};
			};

			vbat_4g_en: LDO_REG8 {
				regulator-name = "vbat_4g_en";
				regulator-min-microvolt = <1800000>;
				regulator-max-microvolt = <1800000>;

				regulator-state-mem {
					regulator-off-in-suspend;
				};
			};

			sleep_sta_ctl: LDO_REG9 {
				regulator-name = "sleep_sta_ctl";
				regulator-min-microvolt = <1800000>;
				regulator-max-microvolt = <1800000>;

				regulator-state-mem {
					regulator-on-in-suspend;
				};
			};

			dcdc_boost: BOOST {
				regulator-name = "boost";
				regulator-min-microvolt = <5000000>;
				regulator-max-microvolt = <5000000>;

				regulator-state-mem {
					regulator-off-in-suspend;
				};
			};

			otg_switch: OTG_SWITCH {
				regulator-name = "otg_switch";

				regulator-state-mem {
					regulator-off-in-suspend;
				};
			};
		};
	};
};

&i2c1 {
	status = "okay";

	digitizer@9 {
		compatible = "wacom,w9013", "hid-over-i2c";
		reg = <0x09>;
		interrupt-parent = <&gpio0>;
		interrupts = <RK_PB6 IRQ_TYPE_LEVEL_LOW>;
		hid-descr-addr = <0x1>;
		pinctrl-0 = <&pen_fwe>, <&pen_irq_l>, <&pen_rst_l>;
		pinctrl-names = "default";
		vdd-supply = <&vcc_3v3_pmu>;
	};
};

&i2c3 {
	pinctrl-0 = <&i2c3m1_xfer>;
	status = "okay";

	led-controller@36 {
		compatible = "ti,lm3630a";
		reg = <0x36>;
		enable-gpios = <&gpio0 RK_PB7 GPIO_ACTIVE_HIGH>;
		pinctrl-0 = <&backlight_hwen_h>;
		pinctrl-names = "default";
		#address-cells = <1>;
		#size-cells = <0>;
		boost_frequency_shift;
		/* boost_use_1mhz; */

		led@0 {
			reg = <0>;
			label = "backlight_cool";
			default-brightness = <0>;
		};

		led@1 {
			reg = <1>;
			label = "backlight_warm";
			default-brightness = <0>;
		};
	};

	wusb3801: tcpc@60 {
		compatible = "willsemi,wusb3801";
		reg = <0x60>;
		interrupt-parent = <&gpio0>;
		interrupts = <RK_PA4 IRQ_TYPE_LEVEL_LOW>;
		pinctrl-0 = <&tcpc_int_l>;
		pinctrl-names = "default";
		status = "okay";

		connector {
			compatible = "usb-c-connector";
			label = "USB-C";
			vbus-supply = <&otg_switch>;
			power-role = "dual";
			try-power-role = "sink";
			data-role = "dual";
			typec-power-opmode = "default";
			pd-disable;

			ports {
				#address-cells = <0x1>;
				#size-cells = <0x0>;

				port@0 {
					reg = <0x0>;

					typec_hs_usb2phy0: endpoint {
						remote-endpoint = <&usb2phy0_typec_hs>;
					};
				};
			};
		};
	};

	/* TODO: write binding */
	ebc_pmic: pmic@68 {
		compatible = "ti,tps65185";
		reg = <0x68>;
		interrupt-parent = <&gpio3>;
		interrupts = <RK_PA6 IRQ_TYPE_LEVEL_LOW>;
		#io-channel-cells = <1>;
		pinctrl-0 = <&ebc_pmic_pins>;
		pinctrl-names = "default";
		powerup-gpios = <&gpio3 RK_PB0 GPIO_ACTIVE_HIGH>;
		pwr_good-gpios = <&gpio3 RK_PA7 GPIO_ACTIVE_HIGH>;
		vcom_ctrl-gpios = <&gpio4 RK_PB2 GPIO_ACTIVE_HIGH>;
		vin-supply = <&vcc_bat>;
		vin3p3-supply = <&vcc_3v3>;
		wakeup-gpios = <&gpio3 RK_PA5 GPIO_ACTIVE_HIGH>;
		ti,up-sequence = <1>, <0>, <2>, <3>;
		ti,up-delay-ms = <3>, <3>, <3>, <3>;
		ti,down-sequence = <2>, <3>, <1>, <0>;
		ti,down-delay-ms = <3>, <6>, <6>, <6>;

		regulators {
			v3p3: v3p3 {
				regulator-name = "v3p3";
				/* At least pinenote v1.1 and v1.2: Information provided by
				 * smaeul (Samuel Holland): Allowing this regulator to turn off
				 * can lead to interrupt storms
				 * While writing a driver for the TPS65185, I ran into an
				 * interrupt storm. The reason is that EBC_PMIC_INT is pulled
				 * up to VCC_EINK1 through R2003. But this is the output of the
				 * V3P3 switch. So that means the IRQ cannot be enabled while
				 * V3P3 is turned off.
				*/
				regulator-always-on;
				regulator-min-microvolt = <3300000>;
				regulator-max-microvolt = <3300000>;
			};

			vcom: vcom {
				regulator-name = "vcom";
				/* voltage range is board-specific */
			};

			vdrive: vdrive {
				regulator-name = "vdrive";
				regulator-min-microvolt = <15000000>;
				regulator-max-microvolt = <15000000>;
			};
		};
	};
};

&i2c5 {
	status = "okay";

	accelerometer@18 {
		compatible = "silan,sc7a20";
		reg = <0x18>;
		interrupt-parent = <&gpio3>;
		interrupts = <RK_PB2 IRQ_TYPE_LEVEL_LOW>;
		pinctrl-0 = <&accelerometer_int_l>;
		pinctrl-names = "default";
		st,drdy-int-pin = <1>;
		vdd-supply = <&vcc_3v3>;
		vddio-supply = <&vcc_3v3>;
		// if we use panel-reflection=1 from the ebc driver, then the
		// accelerometer must be rotated
 		mount-matrix = "-1", "0", "0",
 					   "0", "1", "0",
 					   "0", "0", "1";
	};

	touchscreen@24 {
		compatible = "cypress,tt21000";
		hid-descr-addr = <0x1>;
		reg = <0x24>;
		interrupt-parent = <&gpio0>;
		interrupts = <RK_PA6 IRQ_TYPE_EDGE_FALLING>;
		pinctrl-0 = <&ts_int_l>, <&ts_rst_l>;
		pinctrl-names = "default";
		reset-gpios = <&gpio0 RK_PA5 GPIO_ACTIVE_LOW>;
		vdd-supply = <&vcc_3v3_pmu>;

        touchscreen-max-pressure = <46>;
		touchscreen-min-x = <10>;
		touchscreen-min-y = <5>;
		touchscreen-size-x = <1863>;
		touchscreen-size-y = <1399>;
		touchscreen-x-mm = <1864>;
		touchscreen-y-mm = <1400>;
	};
};

&i2s1_8ch {
	pinctrl-0 = <&i2s1m0_lrcktx>, <&i2s1m0_sclktx>, <&i2s1m0_sdi0>, <&i2s1m0_sdo0>;
	rockchip,trcm-sync-tx-only;
	status = "okay";
};

&i2s2_2ch {
	rockchip,trcm-sync-tx-only;
	status = "okay";
};

&pdm {
	pinctrl-0 = <&pdmm0_clk1>, <&pdmm0_sdi1>, <&pdmm0_sdi2>;
	/* microphones are on channels 1 and 2 */
	rockchip,path-map = <1>, <2>, <0>, <3>;
	status = "okay";
};

&pinctrl {
	accelerometer {
		accelerometer_int_l: accelerometer-int-l {
			rockchip,pins = <3 RK_PB2 RK_FUNC_GPIO &pcfg_pull_none>;
		};
	};

	audio-amplifier {
		spk_amp_enable_h: spk-amp-enable-h {
			rockchip,pins = <3 RK_PC4 RK_FUNC_GPIO &pcfg_pull_none>;
		};
	};

	backlight {
		backlight_hwen_h: backlight-hwen-h {
			rockchip,pins = <0 RK_PB7 RK_FUNC_GPIO &pcfg_pull_none>;
		};
	};

	ble {
		ble_host_state_h: ble-host-state-h {
			rockchip,pins = <1 RK_PD6 RK_FUNC_GPIO &pcfg_pull_none>;
		};

		ble_int_l: ble-int-l {
			rockchip,pins = <0 RK_PB5 RK_FUNC_GPIO &pcfg_pull_down>;
		};

		ble_rst_h: ble-rst-h {
			rockchip,pins = <3 RK_PC0 RK_FUNC_GPIO &pcfg_pull_none>;
		};

		ble_spi_pins: ble-spi-pins {
			rockchip,pins = /* data */
					<3 RK_PC1 RK_FUNC_GPIO &pcfg_pull_none>,
					/* cs */
					<3 RK_PC2 RK_FUNC_GPIO &pcfg_pull_none>,
					/* clk */
					<3 RK_PC3 RK_FUNC_GPIO &pcfg_pull_none>;
		};
	};

	bt {
		bt_enable_h: bt-enable-h {
			rockchip,pins = <0 RK_PC4 RK_FUNC_GPIO &pcfg_pull_none>;
		};

		bt_host_wake_l: bt-host-wake-l {
			rockchip,pins = <0 RK_PC3 RK_FUNC_GPIO &pcfg_pull_up>;
		};

		bt_wake_h: bt-wake-h {
			rockchip,pins = <0 RK_PC2 RK_FUNC_GPIO &pcfg_pull_none>;
		};
	};

	ebc-pmic {
		ebc_pmic_pins: ebc-pmic-pins {
			rockchip,pins = /* wakeup */
					<3 RK_PA5 RK_FUNC_GPIO &pcfg_pull_none>,
					/* int */
					<3 RK_PA6 RK_FUNC_GPIO &pcfg_pull_up>,
					/* pwr_good */
					<3 RK_PA7 RK_FUNC_GPIO &pcfg_pull_none>,
					/* pwrup */
					<3 RK_PB0 RK_FUNC_GPIO &pcfg_pull_none>,
					/* vcom_ctrl */
					<4 RK_PB2 RK_FUNC_GPIO &pcfg_pull_none>;
		};
	};

	led {
		led_pin: led-pin {
			rockchip,pins = <3 RK_PC5 RK_FUNC_GPIO &pcfg_pull_none>;
		};
	};

	hall {
		hall_int_l: hall-int-l {
			rockchip,pins = <0 RK_PC7 RK_FUNC_GPIO &pcfg_pull_none>;
		};
	};

	pen {
		pen_fwe: pen-fwe {
			rockchip,pins = <3 RK_PB7 RK_FUNC_GPIO &pcfg_pull_down>;
		};

		pen_irq_l: pen-irq-l {
			rockchip,pins = <0 RK_PB6 RK_FUNC_GPIO &pcfg_pull_none>;
		};

		pen_rst_l: pen-rst-l {
			rockchip,pins = <0 RK_PC1 RK_FUNC_GPIO &pcfg_pull_none>;
		};
	};

	pmic {
		pmic_int_l: pmic-int-l {
			rockchip,pins = <0 RK_PA3 RK_FUNC_GPIO &pcfg_pull_none>;
		};

		pmic_sleep: pmic-sleep {
			rockchip,pins = <0 RK_PA2 1 &pcfg_pull_none>;
		};
	};

	sdio-pwrseq {
		wifi_enable_h: wifi-enable-h {
			rockchip,pins = <0 RK_PC6 RK_FUNC_GPIO &pcfg_pull_none>;
		};
	};

	tcpc {
		tcpc_int_l: tcpc-int-l {
			rockchip,pins = <0 RK_PA4 RK_FUNC_GPIO &pcfg_pull_up>;
		};
	};

	touchscreen {
		ts_int_l: ts-int-l {
			rockchip,pins = <0 RK_PA6 RK_FUNC_GPIO &pcfg_pull_up>;
		};

		ts_rst_l: ts-rst-l {
			rockchip,pins = <0 RK_PA5 RK_FUNC_GPIO &pcfg_pull_none>;
		};
	};

	vcc-wl {
		vcc_wl_pin: vcc-wl-pin {
			rockchip,pins = <0 RK_PA0 RK_FUNC_GPIO &pcfg_pull_none>;
		};
	};

	wifi {
		wifi_host_wake_l: wifi-host-wake-l {
			rockchip,pins = <0 RK_PC5 RK_FUNC_GPIO &pcfg_pull_up>;
		};
	};
};

&pmu_io_domains {
	pmuio1-supply = <&vcc_3v3_pmu>;
	pmuio2-supply = <&vcc_3v3_pmu>;
	vccio1-supply = <&vccio_acodec>;
	vccio2-supply = <&vcc_1v8>;
	vccio3-supply = <&vcc_3v3>;
	vccio4-supply = <&vcca_1v8_pmu>;
	vccio5-supply = <&vcc_3v3>;
	vccio6-supply = <&vcc_3v3>;
	status = "okay";
};

&saradc {
	vref-supply = <&vcc_1v8>;
	status = "okay";
};

&sdhci {
	bus-width = <8>;
	mmc-hs200-1_8v;
	non-removable;
	pinctrl-0 = <&emmc_bus8>, <&emmc_clk>, <&emmc_cmd>, <&emmc_datastrobe>, <&emmc_rstnout>;
	pinctrl-names = "default";
	vmmc-supply = <&vcc_3v3>;
	vqmmc-supply = <&vcc_1v8>;
	status = "okay";
};

&sdmmc1 {
	bus-width = <4>;
	cap-sd-highspeed;
	cap-sdio-irq;
	keep-power-in-suspend;
	mmc-pwrseq = <&sdio_pwrseq>;
	non-removable;
	pinctrl-0 = <&sdmmc1_bus4>, <&sdmmc1_clk>, <&sdmmc1_cmd>;
	pinctrl-names = "default";
	sd-uhs-sdr104;
	vmmc-supply = <&vcc_wl>;
	vqmmc-supply = <&vcca_1v8_pmu>;
	status = "okay";
};

&tsadc {
	/* tshut mode 0:CRU 1:GPIO */
	rockchip,hw-tshut-mode = <1>;
	/* tshut polarity 0:LOW 1:HIGH */
	rockchip,hw-tshut-polarity = <0>;
	status = "okay";
};

&uart1 {
	pinctrl-0 = <&uart1m0_ctsn>, <&uart1m0_rtsn>, <&uart1m0_xfer>;
	pinctrl-names = "default";
	uart-has-rtscts;
	status = "okay";

	bluetooth {
		compatible = "brcm,bcm43438-bt";
		clocks = <&rk817 1>;
		clock-names = "lpo";
		device-wake-gpios = <&gpio0 RK_PC2 GPIO_ACTIVE_HIGH>;
		host-wake-gpios = <&gpio0 RK_PC3 GPIO_ACTIVE_HIGH>;
		reset-gpios = <&gpio0 RK_PC4 GPIO_ACTIVE_LOW>;
		pinctrl-0 = <&bt_enable_h>, <&bt_host_wake_l>, <&bt_wake_h>;
		pinctrl-names = "default";
		vbat-supply = <&vcc_wl>;
		vddio-supply = <&vcca_1v8_pmu>;
	};
};

&uart2 {
	status = "okay";
};

&usb_host0_xhci {
	dr_mode = "otg";
	status = "okay";
};

&usb2phy0 {
	status = "okay";
};

&usb2phy0_otg {
	status = "okay";

	port {
		usb2phy0_typec_hs: endpoint {
			remote-endpoint = <&typec_hs_usb2phy0>;
		};
	};
};<|MERGE_RESOLUTION|>--- conflicted
+++ resolved
@@ -298,7 +298,6 @@
 	cpu-supply = <&vdd_cpu>;
 };
 
-<<<<<<< HEAD
 &ebc {
 	io-channels = <&ebc_pmic 0>;
 	panel-supply = <&v3p3>;
@@ -323,11 +322,7 @@
 };
 
 &rk_rga{
-       status = "disabled";
-=======
-&rk_rga{
        status = "okay";
->>>>>>> 608d8706
 };
 
 &i2c0 {
