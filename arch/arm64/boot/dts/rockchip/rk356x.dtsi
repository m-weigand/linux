--- conflicted
+++ resolved
@@ -650,7 +650,6 @@
 	};
 
 	rk_rga: rk_rga@fdeb0000 {
-<<<<<<< HEAD
 	        compatible = "rockchip,rk356x-rga";
 	        reg = <0x0 0xfdeb0000 0x0 0x1000>;
 	        interrupts = <GIC_SPI 90 IRQ_TYPE_LEVEL_HIGH>;
@@ -660,17 +659,6 @@
 			resets = <&cru SRST_RGA_CORE>, <&cru SRST_A_RGA>, <&cru SRST_H_RGA>;
 			reset-names = "core", "axi", "ahb";
 	        status = "disabled";
-=======
-			compatible = "rockchip,rk356x-rga";
-			reg = <0x0 0xfdeb0000 0x0 0x1000>;
-			interrupts = <GIC_SPI 90 IRQ_TYPE_LEVEL_HIGH>;
-			clocks = <&cru ACLK_RGA>, <&cru HCLK_RGA>, <&cru CLK_RGA_CORE>;
-			clock-names = "aclk", "hclk", "sclk";
-			power-domains = <&power RK3568_PD_RGA>;
-			resets = <&cru SRST_RGA_CORE>, <&cru SRST_A_RGA>, <&cru SRST_H_RGA>;
-			reset-names = "core", "axi", "ahb";
-			status = "disabled";
->>>>>>> a039bc4e
 	};
 
 	vepu: video-codec@fdee0000 {
