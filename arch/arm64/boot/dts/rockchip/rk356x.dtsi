--- conflicted
+++ resolved
@@ -659,11 +659,7 @@
 		resets = <&cru SRST_RGA_CORE>, <&cru SRST_A_RGA>, <&cru SRST_H_RGA>;
 		reset-names = "core", "axi", "ahb";
 		power-domains = <&power RK3568_PD_RGA>;
-<<<<<<< HEAD
-		status = "disabled";
-=======
 	    status = "disabled";
->>>>>>> d09e917d
 	};
 
 	vepu: video-codec@fdee0000 {
